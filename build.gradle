plugins {
	id 'io.spring.dependency-management' version '1.0.11.RELEASE' apply false
	id 'io.spring.nohttp' version '0.0.10'
	id "io.freefair.aspectj" version '6.3.0' apply false
	id 'org.jetbrains.dokka' version '1.6.0' apply false
	id 'org.jetbrains.kotlin.jvm' version '1.6.10' apply false
	id "org.jetbrains.kotlin.plugin.serialization" version '1.6.10' apply false
	id 'org.asciidoctor.jvm.convert' version '3.3.2'
	id 'org.asciidoctor.jvm.pdf' version '3.3.2'
	id "org.unbroken-dome.xjc" version '2.0.0' apply false
	id "com.github.ben-manes.versions" version '0.39.0'
	id "com.github.johnrengelman.shadow" version '7.0.0' apply false
	id 'de.undercouch.download' version '4.1.2'
	id "me.champeau.jmh" version "0.6.6" apply false
}

ext {
	moduleProjects = subprojects.findAll { it.name.startsWith("spring-") }
	javaProjects = subprojects - project(":framework-bom")
	withoutJclOverSlf4j = {
		exclude group: "org.slf4j", name: "jcl-over-slf4j"
	}
}

configure(allprojects) { project ->
	apply plugin: "io.spring.dependency-management"

	dependencyManagement {
		imports {
			mavenBom "com.fasterxml.jackson:jackson-bom:2.13.0"
			mavenBom "io.netty:netty-bom:4.1.72.Final"
			mavenBom "io.projectreactor:reactor-bom:2020.0.14"
			mavenBom "io.r2dbc:r2dbc-bom:Arabba-SR10"
			mavenBom "io.rsocket:rsocket-bom:1.1.1"
			mavenBom "org.eclipse.jetty:jetty-bom:11.0.7"
			mavenBom "org.jetbrains.kotlin:kotlin-bom:1.6.10"
			mavenBom "org.jetbrains.kotlinx:kotlinx-coroutines-bom:1.5.2"
			mavenBom "org.jetbrains.kotlinx:kotlinx-serialization-bom:1.2.2"
			mavenBom "org.junit:junit-bom:5.8.2"
		}
		dependencies {
			dependencySet(group: 'org.apache.logging.log4j', version: '2.15.0') {
				entry 'log4j-api'
				entry 'log4j-core'
				entry 'log4j-jul'
				entry 'log4j-slf4j-impl'
			}
			dependency "org.slf4j:slf4j-api:1.7.32"
			dependency("com.google.code.findbugs:findbugs:3.0.1") {
				exclude group: "dom4j", name: "dom4j"
			}
			dependency "com.google.code.findbugs:jsr305:3.0.2"

			dependencySet(group: 'org.aspectj', version: '1.9.8.RC3') {
				entry 'aspectjrt'
				entry 'aspectjtools'
				entry 'aspectjweaver'
			}
			dependencySet(group: 'org.codehaus.groovy', version: '3.0.9') {
				entry 'groovy'
				entry 'groovy-jsr223'
				entry 'groovy-templates'  // requires findbugs for warning-free compilation
				entry 'groovy-test'
				entry 'groovy-xml'
			}

			dependency "io.reactivex.rxjava3:rxjava:3.1.3"
			dependency "io.smallrye.reactive:mutiny:1.2.0"
			dependency "io.projectreactor.tools:blockhound:1.0.6.RELEASE"

			dependency "com.fasterxml:aalto-xml:1.3.0"
			dependency("com.fasterxml.woodstox:woodstox-core:6.2.7") {
				exclude group: "stax", name: "stax-api"
			}
			dependency "com.google.code.gson:gson:2.8.9"
			dependency "com.google.protobuf:protobuf-java-util:3.19.1"
			dependency "com.googlecode.protobuf-java-format:protobuf-java-format:1.4"
			dependency("com.thoughtworks.xstream:xstream:1.4.18") {
				exclude group: "xpp3", name: "xpp3_min"
				exclude group: "xmlpull", name: "xmlpull"
			}
<<<<<<< HEAD
			dependency "org.eclipse:yasson:2.0.2"
=======
			dependency "org.apache.johnzon:johnzon-jsonb:1.2.15"
>>>>>>> 79804d92
			dependency("org.codehaus.jettison:jettison:1.3.8") {
				exclude group: "stax", name: "stax-api"
			}
			dependency "org.ogce:xpp3:1.1.6"
			dependency "org.yaml:snakeyaml:1.29"

			dependency "com.h2database:h2:1.4.200"
<<<<<<< HEAD
			dependency "com.github.ben-manes.caffeine:caffeine:3.0.4"
=======
			dependency "com.github.ben-manes.caffeine:caffeine:2.9.3"
>>>>>>> 79804d92
			dependency "com.github.librepdf:openpdf:1.3.26"
			dependency "com.rometools:rome:1.16.0"
			dependency "commons-io:commons-io:2.5"
			dependency "io.vavr:vavr:0.10.4"
			dependency "net.sf.jopt-simple:jopt-simple:5.0.4"
			dependencySet(group: 'org.apache.activemq', version: '5.16.2') {
				entry 'activemq-broker'
				entry('activemq-kahadb-store') {
					exclude group: "org.springframework", name: "spring-context"
				}
				entry 'activemq-stomp'
			}
			dependency "org.apache.commons:commons-pool2:2.9.0"
			dependencySet(group: 'org.apache.derby', version: '10.14.2.0') {
				entry 'derby'
				entry 'derbyclient'
			}
			dependency "org.apache.poi:poi-ooxml:4.1.2"
			dependency "org.apache-extras.beanshell:bsh:2.0b6"
			dependency "org.freemarker:freemarker:2.3.31"
			dependency "org.hsqldb:hsqldb:2.5.2"
			dependency "org.quartz-scheduler:quartz:2.3.2"
			dependency "org.ehcache:jcache:1.0.1"
			dependency "org.ehcache:ehcache:3.4.0"
			dependency "org.hibernate:hibernate-core-jakarta:5.6.2.Final"
			dependency "org.hibernate:hibernate-validator:7.0.1.Final"
			dependency "org.webjars:webjars-locator-core:0.48"
			dependency "org.webjars:underscorejs:1.8.3"

			dependencySet(group: 'org.apache.tomcat', version: '10.0.14') {
				entry 'tomcat-util'
				entry('tomcat-websocket') {
					exclude group: "org.apache.tomcat", name: "tomcat-servlet-api"
					exclude group: "org.apache.tomcat", name: "tomcat-websocket-api"
				}
			}
			dependencySet(group: 'org.apache.tomcat.embed', version: '10.0.14') {
				entry 'tomcat-embed-core'
				entry 'tomcat-embed-websocket'
			}
			dependencySet(group: 'io.undertow', version: '2.2.14.Final') {
				entry 'undertow-core'
				entry 'undertow-servlet-jakarta'
				entry 'undertow-websockets-jsr-jakarta'
			}

			dependency "org.eclipse.jetty:jetty-reactive-httpclient:3.0.4"
			dependency 'org.apache.httpcomponents.client5:httpclient5:5.1.2'
			dependency 'org.apache.httpcomponents.core5:httpcore5-reactive:5.1.2'
			dependency("org.apache.httpcomponents:httpclient:4.5.13") {
				exclude group: "commons-logging", name: "commons-logging"
			}
			dependencySet(group: 'com.squareup.okhttp3', version: '3.14.9') {
				entry 'okhttp'
				entry 'mockwebserver'
			}

			dependency "org.jruby:jruby:9.3.2.0"
			dependency "org.python:jython-standalone:2.7.1"
			dependency "org.mozilla:rhino:1.7.11"

			dependency("org.dom4j:dom4j:2.1.3") {
				exclude group: 'javax.xml.bind', name: "jaxb-api"
				exclude group: "jaxen", name: "jaxen"
				exclude group: "net.java.dev.msv", name: "xsdlib"
				exclude group: "pull-parser", name: "pull-parser"
				exclude group: "xpp3", name: "xpp3"
			}
			dependency("jaxen:jaxen:1.2.0") {
				exclude group: "dom4j", name: "dom4j"
			}

			dependency("junit:junit:4.13.2") {
				exclude group: "org.hamcrest", name: "hamcrest-core"
			}
			dependency("de.bechte.junit:junit-hierarchicalcontextrunner:4.12.1") {
				exclude group: "junit", name: "junit"
			}
			dependency "org.testng:testng:7.4.0"
			dependency "org.junit.support:testng-engine:1.0.1"
			dependency "org.hamcrest:hamcrest:2.1"
			dependency "org.awaitility:awaitility:3.1.6"
			dependency "org.assertj:assertj-core:3.21.0"
			dependencySet(group: 'org.xmlunit', version: '2.8.3') {
				entry 'xmlunit-assertj'
				entry('xmlunit-matchers') {
					exclude group: "org.hamcrest", name: "hamcrest-core"
				}
			}
			dependencySet(group: 'org.mockito', version: '4.1.0') {
				entry('mockito-core') {
					exclude group: "org.hamcrest", name: "hamcrest-core"
				}
				entry 'mockito-junit-jupiter'
			}
			dependency "io.mockk:mockk:1.12.0"

			dependency("net.sourceforge.htmlunit:htmlunit:2.55.0") {
				exclude group: "commons-logging", name: "commons-logging"
			}
			dependency("org.seleniumhq.selenium:htmlunit-driver:2.55.0") {
				exclude group: "commons-logging", name: "commons-logging"
			}
			dependency("org.seleniumhq.selenium:selenium-java:3.141.59") {
				exclude group: "commons-logging", name: "commons-logging"
				exclude group: "io.netty", name: "netty"
			}
			dependency "org.skyscreamer:jsonassert:1.5.0"
			dependency "com.jayway.jsonpath:json-path:2.6.0"
			dependency "org.bouncycastle:bcpkix-jdk15on:1.66"

			dependency "javax.cache:cache-api:1.1.1"
			dependency "javax.money:money-api:1.1"
			dependency "org.javamoney:moneta:1.4.2"

			dependency "jakarta.activation:jakarta.activation-api:2.0.1"
			dependency "jakarta.annotation:jakarta.annotation-api:2.0.0"
			dependency "jakarta.ejb:jakarta.ejb-api:4.0.0"
			dependency "jakarta.el:jakarta.el-api:4.0.0"
			dependency "jakarta.enterprise.concurrent:jakarta.enterprise.concurrent-api:2.0.0"
			dependency "jakarta.faces:jakarta.faces-api:3.0.0"
			dependency "jakarta.inject:jakarta.inject-api:2.0.0"
			dependency "jakarta.inject:jakarta.inject-tck:2.0.1"
			dependency "jakarta.interceptor:jakarta.interceptor-api:2.0.0"
			dependency "jakarta.jms:jakarta.jms-api:3.0.0"
			dependency "jakarta.json:jakarta.json-api:2.0.1"
			dependency "jakarta.json.bind:jakarta.json.bind-api:2.0.0"
			dependency "jakarta.mail:jakarta.mail-api:2.0.1"
			dependency "jakarta.persistence:jakarta.persistence-api:3.0.0"
			dependency "jakarta.resource:jakarta.resource-api:2.0.0"
			dependency "jakarta.servlet:jakarta.servlet-api:5.0.0"
			dependency "jakarta.servlet.jsp:jakarta.servlet.jsp-api:3.0.0"
			dependency "jakarta.servlet.jsp.jstl:jakarta.servlet.jsp.jstl-api:2.0.0"
			dependency "jakarta.transaction:jakarta.transaction-api:2.0.0"
			dependency "jakarta.validation:jakarta.validation-api:3.0.0"
			dependency "jakarta.websocket:jakarta.websocket-api:2.0.0"
			dependency "jakarta.xml.bind:jakarta.xml.bind-api:3.0.1"

			dependency "com.sun.activation:jakarta.activation:2.0.1"
			dependency "com.sun.mail:jakarta.mail:2.0.1"
			dependencySet(group: 'com.sun.xml.bind', version: '3.0.2') {
				entry 'jaxb-core'
				entry 'jaxb-impl'
				entry 'jaxb-xjc'
			}

			// Substitute for "javax.management:jmxremote_optional:1.0.1_04" which
			// is not available on Maven Central
			dependency "org.glassfish.external:opendmk_jmxremote_optional_jar:1.0-b01-ea"
			dependency "org.glassfish:jakarta.el:4.0.2"
			dependency "org.glassfish.tyrus:tyrus-container-servlet:2.0.1"
			dependency "org.eclipse.persistence:org.eclipse.persistence.jpa:3.0.2"
		}
		generatedPomCustomization {
			enabled = false
		}
		resolutionStrategy {
			cacheChangingModulesFor 0, "seconds"
		}
		repositories {
			mavenCentral()
			maven { url "https://repo.spring.io/libs-spring-framework-build" }
		}
	}
	configurations.all {
		resolutionStrategy {
			cacheChangingModulesFor 0, "seconds"
			cacheDynamicVersionsFor 0, "seconds"
		}
	}
}

configure([rootProject] + javaProjects) { project ->
	group = "org.springframework"

	apply plugin: "java"
	apply plugin: "java-test-fixtures"
	apply plugin: "checkstyle"
	apply plugin: 'org.springframework.build.compile'
	apply from: "${rootDir}/gradle/toolchains.gradle"
	apply from: "${rootDir}/gradle/ide.gradle"

	pluginManager.withPlugin("kotlin") {
		apply plugin: "org.jetbrains.dokka"
		apply from: "${rootDir}/gradle/docs-dokka.gradle"

		compileKotlin {
			kotlinOptions {
				languageVersion = "1.6"
				apiVersion = "1.6"
				freeCompilerArgs = ["-Xjsr305=strict", "-Xsuppress-version-warnings", "-Xopt-in=kotlin.RequiresOptIn"]
				allWarningsAsErrors = true
			}
		}
		compileTestKotlin {
			kotlinOptions {
				freeCompilerArgs = ["-Xjsr305=strict"]
			}
		}
	}

	test {
		useJUnitPlatform()
		include(["**/*Tests.class", "**/*Test.class"])
		systemProperty("java.awt.headless", "true")
		systemProperty("testGroups", project.properties.get("testGroups"))
		systemProperty("io.netty.leakDetection.level", "paranoid")
	}

	checkstyle {
		toolVersion = "9.2"
		configDirectory.set(rootProject.file("src/checkstyle"))
	}

	dependencies {
		testImplementation("org.junit.jupiter:junit-jupiter-api")
		testImplementation("org.junit.jupiter:junit-jupiter-params")
		testImplementation("org.junit.platform:junit-platform-suite-api")
		testImplementation("org.mockito:mockito-core")
		testImplementation("org.mockito:mockito-junit-jupiter")
		testImplementation("io.mockk:mockk")
		testImplementation("org.assertj:assertj-core")
		// Pull in the latest JUnit 5 Launcher API to ensure proper support in IDEs.
		testRuntimeOnly("org.junit.platform:junit-platform-launcher")
		testRuntimeOnly("org.junit.jupiter:junit-jupiter-engine")
		testRuntimeOnly("org.junit.platform:junit-platform-suite-engine")
		testRuntimeOnly("org.apache.logging.log4j:log4j-core")
		testRuntimeOnly("org.apache.logging.log4j:log4j-slf4j-impl")
		testRuntimeOnly("org.apache.logging.log4j:log4j-jul")
		// JSR-305 only used for non-required meta-annotations
		compileOnly("com.google.code.findbugs:jsr305")
		testCompileOnly("com.google.code.findbugs:jsr305")
		checkstyle("io.spring.javaformat:spring-javaformat-checkstyle:0.0.29")
	}

	ext.javadocLinks = [
			"https://docs.oracle.com/en/java/javase/17/docs/api/",
			"https://jakarta.ee/specifications/platform/9/apidocs/",
			"https://docs.oracle.com/cd/E13222_01/wls/docs90/javadocs/",  // CommonJ
			"https://www.ibm.com/docs/api/v1/content/SSEQTP_8.5.5/com.ibm.websphere.javadoc.doc/web/apidocs/",
			"https://docs.jboss.org/jbossas/javadoc/4.0.5/connector/",
			"https://docs.jboss.org/jbossas/javadoc/7.1.2.Final/",
			"https://www.eclipse.org/aspectj/doc/released/aspectj5rt-api/",
			"https://www.quartz-scheduler.org/api/2.3.0/",
			"https://fasterxml.github.io/jackson-core/javadoc/2.10/",
			"https://fasterxml.github.io/jackson-databind/javadoc/2.10/",
			"https://fasterxml.github.io/jackson-dataformat-xml/javadoc/2.10/",
			"https://hc.apache.org/httpcomponents-client-5.1.x/current/httpclient5/apidocs/",
			"https://projectreactor.io/docs/test/release/api/",
			"https://junit.org/junit4/javadoc/4.13.2/",
			// TODO Uncomment link to JUnit 5 docs once we have sorted out
			// the following warning in the build.
			//
			// warning: The code being documented uses packages in the unnamed module, but the packages defined in https://junit.org/junit5/docs/5.8.1/api/ are in named modules.
			//
			// "https://junit.org/junit5/docs/5.8.2/api/",
			"https://www.reactive-streams.org/reactive-streams-1.0.3-javadoc/",
			"https://javadoc.io/static/io.rsocket/rsocket-core/1.1.1/",
			"https://r2dbc.io/spec/0.8.5.RELEASE/api/"
	] as String[]
}

configure(moduleProjects) { project ->
	apply from: "${rootDir}/gradle/spring-module.gradle"
}

configure(rootProject) {
	description = "Spring Framework"

	apply plugin: "groovy"
	apply plugin: "kotlin"
	apply plugin: "io.spring.nohttp"
	apply plugin: 'org.springframework.build.api-diff'
	apply from: "${rootDir}/gradle/publications.gradle"
	apply from: "${rootDir}/gradle/docs.gradle"

	nohttp {
		source.exclude "**/test-output/**"
		allowlistFile = project.file("src/nohttp/allowlist.lines")
		def rootPath = file(rootDir).toPath()
		def projectDirs = allprojects.collect { it.projectDir } + "${rootDir}/buildSrc"
		projectDirs.forEach { dir ->
			[ 'bin', 'build', 'out', '.settings' ]
				.collect { rootPath.relativize(new File(dir, it).toPath()) }
				.forEach { source.exclude "$it/**" }
			[ '.classpath', '.project' ]
				.collect { rootPath.relativize(new File(dir, it).toPath()) }
				.forEach { source.exclude "$it" }
		}
	}

	publishing {
		publications {
			mavenJava(MavenPublication) {
				artifact docsZip
				artifact schemaZip
				artifact distZip
			}
		}
	}
}<|MERGE_RESOLUTION|>--- conflicted
+++ resolved
@@ -79,11 +79,7 @@
 				exclude group: "xpp3", name: "xpp3_min"
 				exclude group: "xmlpull", name: "xmlpull"
 			}
-<<<<<<< HEAD
-			dependency "org.eclipse:yasson:2.0.2"
-=======
-			dependency "org.apache.johnzon:johnzon-jsonb:1.2.15"
->>>>>>> 79804d92
+			dependency "org.eclipse:yasson:2.0.3"
 			dependency("org.codehaus.jettison:jettison:1.3.8") {
 				exclude group: "stax", name: "stax-api"
 			}
@@ -91,11 +87,7 @@
 			dependency "org.yaml:snakeyaml:1.29"
 
 			dependency "com.h2database:h2:1.4.200"
-<<<<<<< HEAD
-			dependency "com.github.ben-manes.caffeine:caffeine:3.0.4"
-=======
-			dependency "com.github.ben-manes.caffeine:caffeine:2.9.3"
->>>>>>> 79804d92
+			dependency "com.github.ben-manes.caffeine:caffeine:3.0.5"
 			dependency "com.github.librepdf:openpdf:1.3.26"
 			dependency "com.rometools:rome:1.16.0"
 			dependency "commons-io:commons-io:2.5"
