[[spring-data-tier]]
= Data Access
:doc-root: https://docs.spring.io
:api-spring-framework: {doc-root}/spring-framework/docs/{spring-version}/javadoc-api/org/springframework
:toc: left
:toclevels: 4
:tabsize: 4
:docinfo1:

This part of the reference documentation is concerned with data access and the
interaction between the data access layer and the business or service layer.

Spring's comprehensive transaction management support is covered in some detail,
followed by thorough coverage of the various data access frameworks and technologies
with which the Spring Framework integrates.




[[transaction]]
== Transaction Management

Comprehensive transaction support is among the most compelling reasons to use the Spring
Framework. The Spring Framework provides a consistent abstraction for transaction
management that delivers the following benefits:

* A consistent programming model across different transaction APIs, such as Java
  Transaction API (JTA), JDBC, Hibernate, and the Java Persistence API (JPA).
* Support for <<transaction-declarative, declarative transaction management>>.
* A simpler API for <<transaction-programmatic, programmatic>> transaction management
  than complex transaction APIs, such as JTA.
* Excellent integration with Spring's data access abstractions.

The following sections describe the Spring Framework's transaction features and
technologies:

* <<transaction-motivation, Advantages of the Spring Framework's transaction support
  model>> describes why you would use the Spring Framework's transaction abstraction
  instead of EJB Container-Managed Transactions (CMT) or choosing to drive local
  transactions through a proprietary API, such as Hibernate.
* <<transaction-strategies, Understanding the Spring Framework transaction abstraction>>
  outlines the core classes and describes how to configure and obtain `DataSource`
  instances from a variety of sources.
* <<tx-resource-synchronization, Synchronizing resources with transactions>> describes
  how the application code ensures that resources are created, reused, and cleaned up
  properly.
* <<transaction-declarative, Declarative transaction management>> describes support for
  declarative transaction management.
* <<transaction-programmatic, Programmatic transaction management>> covers support for
  programmatic (that is, explicitly coded) transaction management.
* <<transaction-event, Transaction bound event>> describes how you could use application
  events within a transaction.

The chapter also includes discussions of best practices,
<<transaction-application-server-integration, application server integration>>,
and <<transaction-solutions-to-common-problems, solutions to common problems>>.



[[transaction-motivation]]
=== Advantages of the Spring Framework's Transaction Support Model

Traditionally, Java EE developers have had two choices for transaction management:
global or local transactions, both of which have profound limitations. Global
and local transaction management is reviewed in the next two sections, followed by a
discussion of how the Spring Framework's transaction management support addresses the
limitations of the global and local transaction models.


[[transaction-global]]
==== Global Transactions

Global transactions let you work with multiple transactional resources, typically
relational databases and message queues. The application server manages global
transactions through the JTA, which is a cumbersome API (partly due to its
exception model). Furthermore, a JTA `UserTransaction` normally needs to be sourced from
JNDI, meaning that you also need to use JNDI in order to use JTA. The use
of global transactions limits any potential reuse of application code, as JTA is
normally only available in an application server environment.

Previously, the preferred way to use global transactions was through EJB CMT
(Container Managed Transaction). CMT is a form of declarative transaction
management (as distinguished from programmatic transaction management). EJB CMT
removes the need for transaction-related JNDI lookups, although the use of EJB
itself necessitates the use of JNDI. It removes most but not all of the need to write
Java code to control transactions. The significant downside is that CMT is tied to JTA
and an application server environment. Also, it is only available if one chooses to
implement business logic in EJBs (or at least behind a transactional EJB facade). The
negatives of EJB in general are so great that this is not an attractive proposition,
especially in the face of compelling alternatives for declarative transaction management.


[[transaction-local]]
==== Local Transactions

Local transactions are resource-specific, such as a transaction associated with a JDBC
connection. Local transactions may be easier to use but have a significant disadvantage:
They cannot work across multiple transactional resources. For example, code that manages
transactions by using a JDBC connection cannot run within a global JTA transaction. Because
the application server is not involved in transaction management, it cannot help ensure
correctness across multiple resources. (It is worth noting that most applications use a
single transaction resource.) Another downside is that local transactions are invasive
to the programming model.


[[transaction-programming-model]]
==== Spring Framework's Consistent Programming Model

Spring resolves the disadvantages of global and local transactions. It lets
application developers use a consistent programming model in any environment.
You write your code once, and it can benefit from different transaction management
strategies in different environments. The Spring Framework provides both declarative and
programmatic transaction management. Most users prefer declarative transaction
management, which we recommend in most cases.

With programmatic transaction management, developers work with the Spring Framework
transaction abstraction, which can run over any underlying transaction infrastructure.
With the preferred declarative model, developers typically write little or no code
related to transaction management and, hence, do not depend on the Spring Framework
transaction API or any other transaction API.

.Do you need an application server for transaction management?
****
The Spring Framework's transaction management support changes traditional rules as to
when an enterprise Java application requires an application server.

In particular, you do not need an application server purely for declarative transactions
through EJBs. In fact, even if your application server has powerful JTA capabilities,
you may decide that the Spring Framework's declarative transactions offer more power and
a more productive programming model than EJB CMT.

Typically, you need an application server's JTA capability only if your application needs
to handle transactions across multiple resources, which is not a requirement for many
applications. Many high-end applications use a single, highly scalable database (such as
Oracle RAC) instead. Stand-alone transaction managers (such as
https://www.atomikos.com/[Atomikos Transactions] and http://jotm.objectweb.org/[JOTM])
are other options. Of course, you may need other application server capabilities, such as
Java Message Service (JMS) and Java EE Connector Architecture (JCA).

The Spring Framework gives you the choice of when to scale your application to a fully
loaded application server. Gone are the days when the only alternative to using EJB
CMT or JTA was to write code with local transactions (such as those on JDBC connections)
and face a hefty rework if you need that code to run within global, container-managed
transactions. With the Spring Framework, only some of the bean definitions in your
configuration file need to change (rather than your code).
****



[[transaction-strategies]]
=== Understanding the Spring Framework Transaction Abstraction

The key to the Spring transaction abstraction is the notion of a transaction strategy. A
transaction strategy is defined by a `TransactionManager`, specifically the
`org.springframework.transaction.PlatformTransactionManager` interface for imperative
transaction management and the
`org.springframework.transaction.ReactiveTransactionManager` interface for reactive
transaction management. The following listing shows the definition of the
`PlatformTransactionManager` API:

[source,java,indent=0,subs="verbatim,quotes",role="primary"]
.Java
----
	public interface PlatformTransactionManager extends TransactionManager {

		TransactionStatus getTransaction(TransactionDefinition definition) throws TransactionException;

		void commit(TransactionStatus status) throws TransactionException;

		void rollback(TransactionStatus status) throws TransactionException;
	}
----
[source,kotlin,indent=0,subs="verbatim,quotes",role="secondary"]
.Kotlin
----
	interface PlatformTransactionManager : TransactionManager {

		@Throws(TransactionException::class)
		fun getTransaction(definition: TransactionDefinition): TransactionStatus

		@Throws(TransactionException::class)
		fun commit(status: TransactionStatus)

		@Throws(TransactionException::class)
		fun rollback(status: TransactionStatus)
	}
----

This is primarily a service provider interface (SPI), although you can use it
<<transaction-programmatic-ptm, programmatically>> from your application code. Because
`PlatformTransactionManager` is an interface, it can be easily mocked or stubbed as
necessary. It is not tied to a lookup strategy, such as JNDI.
`PlatformTransactionManager` implementations are defined like any other object (or bean)
in the Spring Framework IoC container. This benefit alone makes Spring Framework
transactions a worthwhile abstraction, even when you work with JTA. You can test
transactional code much more easily than if it used JTA directly.

Again, in keeping with Spring's philosophy, the `TransactionException` that can be thrown
by any of the `PlatformTransactionManager` interface's methods is unchecked (that
is, it extends the `java.lang.RuntimeException` class). Transaction infrastructure
failures are almost invariably fatal. In rare cases where application code can actually
recover from a transaction failure, the application developer can still choose to catch
and handle `TransactionException`. The salient point is that developers are not
_forced_ to do so.

The `getTransaction(..)` method returns a `TransactionStatus` object, depending on a
`TransactionDefinition` parameter. The returned `TransactionStatus` might represent a
new transaction or can represent an existing transaction, if a matching transaction
exists in the current call stack. The implication in this latter case is that, as with
Java EE transaction contexts, a `TransactionStatus` is associated with a thread of
execution.

As of Spring Framework 5.2, Spring also provides a transaction management abstraction for
reactive applications that make use of reactive types or Kotlin Coroutines. The following
listing shows the transaction strategy defined by
`org.springframework.transaction.ReactiveTransactionManager`:

[source,java,indent=0,subs="verbatim,quotes",role="primary"]
.Java
----
	public interface ReactiveTransactionManager extends TransactionManager {

		Mono<ReactiveTransaction> getReactiveTransaction(TransactionDefinition definition) throws TransactionException;

		Mono<Void> commit(ReactiveTransaction status) throws TransactionException;

		Mono<Void> rollback(ReactiveTransaction status) throws TransactionException;
	}
----
[source,kotlin,indent=0,subs="verbatim,quotes",role="secondary"]
.Kotlin
----
	interface ReactiveTransactionManager : TransactionManager {

		@Throws(TransactionException::class)
		fun getReactiveTransaction(definition: TransactionDefinition): Mono<ReactiveTransaction>

		@Throws(TransactionException::class)
		fun commit(status: ReactiveTransaction): Mono<Void>

		@Throws(TransactionException::class)
		fun rollback(status: ReactiveTransaction): Mono<Void>
	}
----

The reactive transaction manager is primarily a service provider interface (SPI),
although you can use it <<transaction-programmatic-rtm, programmatically>> from your
application code. Because `ReactiveTransactionManager` is an interface, it can be easily
mocked or stubbed as necessary.

The `TransactionDefinition` interface specifies:

* Propagation: Typically, all code within a transaction scope runs in
  that transaction. However, you can specify the behavior if
  a transactional method is run when a transaction context already exists. For
  example, code can continue running in the existing transaction (the common case), or
  the existing transaction can be suspended and a new transaction created. Spring
  offers all of the transaction propagation options familiar from EJB CMT. To read
  about the semantics of transaction propagation in Spring, see <<tx-propagation>>.
* Isolation: The degree to which this transaction is isolated from the work of other
  transactions. For example, can this transaction see uncommitted writes from other
  transactions?
* Timeout: How long this transaction runs before timing out and being automatically rolled back
  by the underlying transaction infrastructure.
* Read-only status: You can use a read-only transaction when your code reads but
  does not modify data. Read-only transactions can be a useful optimization in some
  cases, such as when you use Hibernate.

These settings reflect standard transactional concepts. If necessary, refer to resources
that discuss transaction isolation levels and other core transaction concepts.
Understanding these concepts is essential to using the Spring Framework or any
transaction management solution.

The `TransactionStatus` interface provides a simple way for transactional code to
control transaction execution and query transaction status. The concepts should be
familiar, as they are common to all transaction APIs. The following listing shows the
`TransactionStatus` interface:

[source,java,indent=0,subs="verbatim,quotes",role="primary"]
.Java
----
	public interface TransactionStatus extends TransactionExecution, SavepointManager, Flushable {

		@Override
		boolean isNewTransaction();

		boolean hasSavepoint();

		@Override
		void setRollbackOnly();

		@Override
		boolean isRollbackOnly();

		void flush();

		@Override
		boolean isCompleted();
	}
----
[source,kotlin,indent=0,subs="verbatim,quotes",role="secondary"]
.Kotlin
----
	interface TransactionStatus : TransactionExecution, SavepointManager, Flushable {

		override fun isNewTransaction(): Boolean

		fun hasSavepoint(): Boolean

		override fun setRollbackOnly()

		override fun isRollbackOnly(): Boolean

		fun flush()

		override fun isCompleted(): Boolean
	}
----

Regardless of whether you opt for declarative or programmatic transaction management in
Spring, defining the correct `TransactionManager` implementation is absolutely essential.
You typically define this implementation through dependency injection.

`TransactionManager` implementations normally require knowledge of the environment in
which they work: JDBC, JTA, Hibernate, and so on. The following examples show how you can
define a local `PlatformTransactionManager` implementation (in this case, with plain
JDBC.)

You can define a JDBC `DataSource` by creating a bean similar to the following:

[source,xml,indent=0,subs="verbatim,quotes"]
----
	<bean id="dataSource" class="org.apache.commons.dbcp.BasicDataSource" destroy-method="close">
		<property name="driverClassName" value="${jdbc.driverClassName}" />
		<property name="url" value="${jdbc.url}" />
		<property name="username" value="${jdbc.username}" />
		<property name="password" value="${jdbc.password}" />
	</bean>
----

The related `PlatformTransactionManager` bean definition then has a reference to the
`DataSource` definition. It should resemble the following example:

[source,xml,indent=0,subs="verbatim,quotes"]
----
	<bean id="txManager" class="org.springframework.jdbc.datasource.DataSourceTransactionManager">
		<property name="dataSource" ref="dataSource"/>
	</bean>
----

If you use JTA in a Java EE container, then you use a container `DataSource`, obtained
through JNDI, in conjunction with Spring's `JtaTransactionManager`. The following example
shows what the JTA and JNDI lookup version would look like:

[source,xml,indent=0,subs="verbatim,quotes"]
----
	<?xml version="1.0" encoding="UTF-8"?>
	<beans xmlns="http://www.springframework.org/schema/beans"
		xmlns:xsi="http://www.w3.org/2001/XMLSchema-instance"
		xmlns:jee="http://www.springframework.org/schema/jee"
		xsi:schemaLocation="
			http://www.springframework.org/schema/beans
			https://www.springframework.org/schema/beans/spring-beans.xsd
			http://www.springframework.org/schema/jee
			https://www.springframework.org/schema/jee/spring-jee.xsd">

		<jee:jndi-lookup id="dataSource" jndi-name="jdbc/jpetstore"/>

		<bean id="txManager" class="org.springframework.transaction.jta.JtaTransactionManager" />

		<!-- other <bean/> definitions here -->

	</beans>
----

The `JtaTransactionManager` does not need to know about the `DataSource` (or any other
specific resources) because it uses the container's global transaction management
infrastructure.

NOTE: The preceding definition of the `dataSource` bean uses the `<jndi-lookup/>` tag
from the `jee` namespace. For more information see
<<integration.adoc#xsd-schemas-jee, The JEE Schema>>.

You can also easily use Hibernate local transactions, as shown in the following examples.
In this case, you need to define a Hibernate `LocalSessionFactoryBean`, which your
application code can use to obtain Hibernate `Session` instances.

The `DataSource` bean definition is similar to the local JDBC example shown previously
and, thus, is not shown in the following example.

NOTE: If the `DataSource` (used by any non-JTA transaction manager) is looked up through
JNDI and managed by a Java EE container, it should be non-transactional, because the
Spring Framework (rather than the Java EE container) manages the transactions.

The `txManager` bean in this case is of the `HibernateTransactionManager` type. In the
same way as the `DataSourceTransactionManager` needs a reference to the `DataSource`, the
`HibernateTransactionManager` needs a reference to the `SessionFactory`. The following
example declares `sessionFactory` and `txManager` beans:

[source,xml,indent=0,subs="verbatim,quotes"]
----
	<bean id="sessionFactory" class="org.springframework.orm.hibernate5.LocalSessionFactoryBean">
		<property name="dataSource" ref="dataSource"/>
		<property name="mappingResources">
			<list>
				<value>org/springframework/samples/petclinic/hibernate/petclinic.hbm.xml</value>
			</list>
		</property>
		<property name="hibernateProperties">
			<value>
				hibernate.dialect=${hibernate.dialect}
			</value>
		</property>
	</bean>

	<bean id="txManager" class="org.springframework.orm.hibernate5.HibernateTransactionManager">
		<property name="sessionFactory" ref="sessionFactory"/>
	</bean>
----

If you use Hibernate and Java EE container-managed JTA transactions, you should use the
same `JtaTransactionManager` as in the previous JTA example for JDBC, as the following
example shows:

[source,xml,indent=0,subs="verbatim,quotes"]
----
	<bean id="txManager" class="org.springframework.transaction.jta.JtaTransactionManager"/>
----

NOTE: If you use JTA, your transaction manager definition should look the same, regardless
of what data access technology you use, be it JDBC, Hibernate JPA, or any other supported
technology. This is due to the fact that JTA transactions are global transactions, which
can enlist any transactional resource.

In all these cases, application code does not need to change. You can change how
transactions are managed merely by changing configuration, even if that change means
moving from local to global transactions or vice versa.



[[tx-resource-synchronization]]
=== Synchronizing Resources with Transactions

How to create different transaction managers and how they are linked to related resources
that need to be synchronized to transactions (for example `DataSourceTransactionManager`
to a JDBC `DataSource`, `HibernateTransactionManager` to a Hibernate `SessionFactory`,
and so forth) should now be clear. This section describes how the application code
(directly or indirectly, by using a persistence API such as JDBC, Hibernate, or JPA)
ensures that these resources are created, reused, and cleaned up properly. The section
also discusses how transaction synchronization is (optionally) triggered through the
relevant `TransactionManager`.


[[tx-resource-synchronization-high]]
==== High-level Synchronization Approach

The preferred approach is to use Spring's highest-level template based persistence
integration APIs or to use native ORM APIs with transaction-aware factory beans or
proxies for managing the native resource factories. These transaction-aware solutions
internally handle resource creation and reuse, cleanup, optional transaction
synchronization of the resources, and exception mapping. Thus, user data access code does
not have to address these tasks but can focus purely on non-boilerplate
persistence logic. Generally, you use the native ORM API or take a template approach
for JDBC access by using the `JdbcTemplate`. These solutions are detailed in subsequent
sections of this reference documentation.


[[tx-resource-synchronization-low]]
==== Low-level Synchronization Approach

Classes such as `DataSourceUtils` (for JDBC), `EntityManagerFactoryUtils` (for JPA),
`SessionFactoryUtils` (for Hibernate), and so on exist at a lower level. When you want the
application code to deal directly with the resource types of the native persistence APIs,
you use these classes to ensure that proper Spring Framework-managed instances are obtained,
transactions are (optionally) synchronized, and exceptions that occur in the process are
properly mapped to a consistent API.

For example, in the case of JDBC, instead of the traditional JDBC approach of calling
the `getConnection()` method on the `DataSource`, you can instead use Spring's
`org.springframework.jdbc.datasource.DataSourceUtils` class, as follows:

[source,java,indent=0,subs="verbatim,quotes"]
----
	Connection conn = DataSourceUtils.getConnection(dataSource);
----

If an existing transaction already has a connection synchronized (linked) to it, that
instance is returned. Otherwise, the method call triggers the creation of a new
connection, which is (optionally) synchronized to any existing transaction and made
available for subsequent reuse in that same transaction. As mentioned earlier, any
`SQLException` is wrapped in a Spring Framework `CannotGetJdbcConnectionException`, one
of the Spring Framework's hierarchy of unchecked `DataAccessException` types. This approach
gives you more information than can be obtained easily from the `SQLException` and
ensures portability across databases and even across different persistence technologies.

This approach also works without Spring transaction management (transaction
synchronization is optional), so you can use it whether or not you use Spring for
transaction management.

Of course, once you have used Spring's JDBC support, JPA support, or Hibernate support,
you generally prefer not to use `DataSourceUtils` or the other helper classes,
because you are much happier working through the Spring abstraction than directly
with the relevant APIs. For example, if you use the Spring `JdbcTemplate` or
`jdbc.object` package to simplify your use of JDBC, correct connection retrieval occurs
behind the scenes and you need not write any special code.


[[tx-resource-synchronization-tadsp]]
==== `TransactionAwareDataSourceProxy`

At the very lowest level exists the `TransactionAwareDataSourceProxy` class. This is a
proxy for a target `DataSource`, which wraps the target `DataSource` to add awareness of
Spring-managed transactions. In this respect, it is similar to a transactional JNDI
`DataSource`, as provided by a Java EE server.

You should almost never need or want to use this class, except when existing
code must be called and passed a standard JDBC `DataSource` interface implementation. In
that case, it is possible that this code is usable but is participating in Spring-managed
transactions. You can write your new code by using the higher-level
abstractions mentioned earlier.



[[transaction-declarative]]
=== Declarative transaction management

NOTE: Most Spring Framework users choose declarative transaction management. This option has
the least impact on application code and, hence, is most consistent with the ideals of a
non-invasive lightweight container.

The Spring Framework's declarative transaction management is made possible with Spring
aspect-oriented programming (AOP). However, as the transactional aspects code comes
with the Spring Framework distribution and may be used in a boilerplate fashion, AOP
concepts do not generally have to be understood to make effective use of this code.

The Spring Framework's declarative transaction management is similar to EJB CMT, in that
you can specify transaction behavior (or lack of it) down to the individual method level.
You can make a `setRollbackOnly()` call within a transaction context, if
necessary. The differences between the two types of transaction management are:

* Unlike EJB CMT, which is tied to JTA, the Spring Framework's declarative transaction
  management works in any environment. It can work with JTA transactions or local
  transactions by using JDBC, JPA, or Hibernate by adjusting the configuration
  files.
* You can apply the Spring Framework declarative transaction management to any class,
  not merely special classes such as EJBs.
* The Spring Framework offers declarative
  <<transaction-declarative-rolling-back, rollback rules>>, a feature with no EJB
  equivalent. Both programmatic and declarative support for rollback rules is provided.
* The Spring Framework lets you customize transactional behavior by using AOP.
  For example, you can insert custom behavior in the case of transaction rollback. You
  can also add arbitrary advice, along with transactional advice. With EJB CMT, you
  cannot influence the container's transaction management, except with
  `setRollbackOnly()`.
* The Spring Framework does not support propagation of transaction contexts across
  remote calls, as high-end application servers do. If you need this feature, we
  recommend that you use EJB. However, consider carefully before using such a feature,
  because, normally, one does not want transactions to span remote calls.

The concept of rollback rules is important. They let you specify which exceptions
(and throwables) should cause automatic rollback. You can specify this declaratively, in
configuration, not in Java code. So, although you can still call `setRollbackOnly()` on
the `TransactionStatus` object to roll back the current transaction back, most often you
can specify a rule that `MyApplicationException` must always result in rollback. The
significant advantage to this option is that business objects do not depend on the
transaction infrastructure. For example, they typically do not need to import Spring
transaction APIs or other Spring APIs.

Although EJB container default behavior automatically rolls back the transaction on a
system exception (usually a runtime exception), EJB CMT does not roll back the
transaction automatically on an application exception (that is, a checked exception
other than `java.rmi.RemoteException`). While the Spring default behavior for
declarative transaction management follows EJB convention (roll back is automatic only
on unchecked exceptions), it is often useful to customize this behavior.


[[tx-decl-explained]]
==== Understanding the Spring Framework's Declarative Transaction Implementation

It is not sufficient merely to tell you to annotate your classes with the
`@Transactional` annotation, add `@EnableTransactionManagement` to your configuration,
and expect you to understand how it all works. To provide a deeper understanding, this
section explains the inner workings of the Spring Framework's declarative transaction
infrastructure in the context of transaction-related issues.

The most important concepts to grasp with regard to the Spring Framework's declarative
transaction support are that this support is enabled
<<core.adoc#aop-understanding-aop-proxies, via AOP proxies>> and that the transactional
advice is driven by metadata (currently XML- or annotation-based). The combination of AOP
with transactional metadata yields an AOP proxy that uses a `TransactionInterceptor` in
conjunction with an appropriate `TransactionManager` implementation to drive transactions
around method invocations.

NOTE: Spring AOP is covered in <<core.adoc#aop, the AOP section>>.

Spring Frameworks's `TransactionInterceptor` provides transaction management for
imperative and reactive programming models. The interceptor detects the desired flavor of
transaction management by inspecting the method return type. Methods returning a reactive
type such as `Publisher` or Kotlin `Flow` (or a subtype of those) qualify for reactive
transaction management. All other return types including `void` use the code path for
imperative transaction management.

Transaction management flavors impact which transaction manager is required. Imperative
transactions require a `PlatformTransactionManager`, while reactive transactions use
`ReactiveTransactionManager` implementations.

The following image shows a conceptual view of calling a method on a transactional proxy:

image::images/tx.png[]


[[transaction-declarative-first-example]]
==== Example of Declarative Transaction Implementation

Consider the following interface and its attendant implementation. This example uses
`Foo` and `Bar` classes as placeholders so that you can concentrate on the transaction
usage without focusing on a particular domain model. For the purposes of this example,
the fact that the `DefaultFooService` class throws `UnsupportedOperationException`
instances in the body of each implemented method is good. That behavior lets you see
transactions being created and then rolled back in response to the
`UnsupportedOperationException` instance. The following listing shows the `FooService`
interface:

[source,java,indent=0,subs="verbatim,quotes",role="primary"]
.Java
----
	// the service interface that we want to make transactional

	package x.y.service;

	public interface FooService {

		Foo getFoo(String fooName);

		Foo getFoo(String fooName, String barName);

		void insertFoo(Foo foo);

		void updateFoo(Foo foo);

	}
----
[source,kotlin,indent=0,subs="verbatim,quotes",role="secondary"]
.Kotlin
----
	// the service interface that we want to make transactional

	package x.y.service

	interface FooService {

		fun getFoo(fooName: String): Foo

		fun getFoo(fooName: String, barName: String): Foo

		fun insertFoo(foo: Foo)

		fun updateFoo(foo: Foo)
	}
----

The following example shows an implementation of the preceding interface:

[source,java,indent=0,subs="verbatim,quotes",role="primary"]
.Java
----
	package x.y.service;

	public class DefaultFooService implements FooService {

		@Override
		public Foo getFoo(String fooName) {
			// ...
		}

		@Override
		public Foo getFoo(String fooName, String barName) {
			// ...
		}

		@Override
		public void insertFoo(Foo foo) {
			// ...
		}

		@Override
		public void updateFoo(Foo foo) {
			// ...
		}
	}
----
[source,kotlin,indent=0,subs="verbatim,quotes",role="secondary"]
.Kotlin
----
	package x.y.service

	class DefaultFooService : FooService {

		override fun getFoo(fooName: String): Foo {
			// ...
		}

		override fun getFoo(fooName: String, barName: String): Foo {
			// ...
		}

		override fun insertFoo(foo: Foo) {
			// ...
		}

		override fun updateFoo(foo: Foo) {
			// ...
		}
	}
----

Assume that the first two methods of the `FooService` interface, `getFoo(String)` and
`getFoo(String, String)`, must run in the context of a transaction with read-only
semantics and that the other methods, `insertFoo(Foo)` and `updateFoo(Foo)`, must
run in the context of a transaction with read-write semantics. The following
configuration is explained in detail in the next few paragraphs:

[source,xml,indent=0,subs="verbatim"]
----
	<!-- from the file 'context.xml' -->
	<?xml version="1.0" encoding="UTF-8"?>
	<beans xmlns="http://www.springframework.org/schema/beans"
		xmlns:xsi="http://www.w3.org/2001/XMLSchema-instance"
		xmlns:aop="http://www.springframework.org/schema/aop"
		xmlns:tx="http://www.springframework.org/schema/tx"
		xsi:schemaLocation="
			http://www.springframework.org/schema/beans
			https://www.springframework.org/schema/beans/spring-beans.xsd
			http://www.springframework.org/schema/tx
			https://www.springframework.org/schema/tx/spring-tx.xsd
			http://www.springframework.org/schema/aop
			https://www.springframework.org/schema/aop/spring-aop.xsd">

		<!-- this is the service object that we want to make transactional -->
		<bean id="fooService" class="x.y.service.DefaultFooService"/>

		<!-- the transactional advice (what 'happens'; see the <aop:advisor/> bean below) -->
		<tx:advice id="txAdvice" transaction-manager="txManager">
			<!-- the transactional semantics... -->
			<tx:attributes>
				<!-- all methods starting with 'get' are read-only -->
				<tx:method name="get*" read-only="true"/>
				<!-- other methods use the default transaction settings (see below) -->
				<tx:method name="*"/>
			</tx:attributes>
		</tx:advice>

		<!-- ensure that the above transactional advice runs for any execution
			of an operation defined by the FooService interface -->
		<aop:config>
			<aop:pointcut id="fooServiceOperation" expression="execution(* x.y.service.FooService.*(..))"/>
			<aop:advisor advice-ref="txAdvice" pointcut-ref="fooServiceOperation"/>
		</aop:config>

		<!-- don't forget the DataSource -->
		<bean id="dataSource" class="org.apache.commons.dbcp.BasicDataSource" destroy-method="close">
			<property name="driverClassName" value="oracle.jdbc.driver.OracleDriver"/>
			<property name="url" value="jdbc:oracle:thin:@rj-t42:1521:elvis"/>
			<property name="username" value="scott"/>
			<property name="password" value="tiger"/>
		</bean>

		<!-- similarly, don't forget the TransactionManager -->
		<bean id="txManager" class="org.springframework.jdbc.datasource.DataSourceTransactionManager">
			<property name="dataSource" ref="dataSource"/>
		</bean>

		<!-- other <bean/> definitions here -->

	</beans>
----

Examine the preceding configuration. It assumes that you want to make a service object,
the `fooService` bean, transactional. The transaction semantics to apply are encapsulated
in the `<tx:advice/>` definition. The `<tx:advice/>` definition reads as "all methods
starting with `get` are to run in the context of a read-only transaction, and all
other methods are to run with the default transaction semantics". The
`transaction-manager` attribute of the `<tx:advice/>` tag is set to the name of the
`TransactionManager` bean that is going to drive the transactions (in this case, the
`txManager` bean).

TIP: You can omit the `transaction-manager` attribute in the transactional advice
(`<tx:advice/>`) if the bean name of the `TransactionManager` that you want to
wire in has the name `transactionManager`. If the `TransactionManager` bean that
you want to wire in has any other name, you must use the `transaction-manager`
attribute explicitly, as in the preceding example.

The `<aop:config/>` definition ensures that the transactional advice defined by the
`txAdvice` bean runs at the appropriate points in the program. First, you define a
pointcut that matches the execution of any operation defined in the `FooService` interface
(`fooServiceOperation`). Then you associate the pointcut with the `txAdvice` by using an
advisor. The result indicates that, at the execution of a `fooServiceOperation`,
the advice defined by `txAdvice` is run.

The expression defined within the `<aop:pointcut/>` element is an AspectJ pointcut
expression. See <<core.adoc#aop, the AOP section>> for more details on pointcut
expressions in Spring.

A common requirement is to make an entire service layer transactional. The best way to
do this is to change the pointcut expression to match any operation in your
service layer. The following example shows how to do so:

[source,xml,indent=0,subs="verbatim"]
----
	<aop:config>
		<aop:pointcut id="fooServiceMethods" expression="execution(* x.y.service.*.*(..))"/>
		<aop:advisor advice-ref="txAdvice" pointcut-ref="fooServiceMethods"/>
	</aop:config>
----

NOTE: In the preceding example, it is assumed that all your service interfaces are defined
in the `x.y.service` package. See <<core.adoc#aop, the AOP section>> for more details.

Now that we have analyzed the configuration, you may be asking yourself,
"What does all this configuration actually do?"

The configuration shown earlier is used to create a transactional proxy around the object
that is created from the `fooService` bean definition. The proxy is configured with
the transactional advice so that, when an appropriate method is invoked on the proxy,
a transaction is started, suspended, marked as read-only, and so on, depending on the
transaction configuration associated with that method. Consider the following program
that test drives the configuration shown earlier:

[source,java,indent=0,subs="verbatim,quotes",role="primary"]
.Java
----
	public final class Boot {

		public static void main(final String[] args) throws Exception {
			ApplicationContext ctx = new ClassPathXmlApplicationContext("context.xml", Boot.class);
			FooService fooService = (FooService) ctx.getBean("fooService");
			fooService.insertFoo (new Foo());
		}
	}
----
[source,kotlin,indent=0,subs="verbatim,quotes",role="secondary"]
.Kotlin
----
	import org.springframework.beans.factory.getBean

	fun main() {
		val ctx = ClassPathXmlApplicationContext("context.xml")
		val fooService = ctx.getBean<FooService>("fooService")
		fooService.insertFoo(Foo())
	}
----

The output from running the preceding program should resemble the following (the Log4J
output and the stack trace from the `UnsupportedOperationException` thrown by the
`insertFoo(..)` method of the `DefaultFooService` class have been truncated for clarity):

[source,xml,indent=0,subs="verbatim,quotes"]
----
	<!-- the Spring container is starting up... -->
	[AspectJInvocationContextExposingAdvisorAutoProxyCreator] - Creating implicit proxy for bean 'fooService' with 0 common interceptors and 1 specific interceptors

	<!-- the DefaultFooService is actually proxied -->
	[JdkDynamicAopProxy] - Creating JDK dynamic proxy for [x.y.service.DefaultFooService]

	<!-- ... the insertFoo(..) method is now being invoked on the proxy -->
	[TransactionInterceptor] - Getting transaction for x.y.service.FooService.insertFoo

	<!-- the transactional advice kicks in here... -->
	[DataSourceTransactionManager] - Creating new transaction with name [x.y.service.FooService.insertFoo]
	[DataSourceTransactionManager] - Acquired Connection [org.apache.commons.dbcp.PoolableConnection@a53de4] for JDBC transaction

	<!-- the insertFoo(..) method from DefaultFooService throws an exception... -->
	[RuleBasedTransactionAttribute] - Applying rules to determine whether transaction should rollback on java.lang.UnsupportedOperationException
	[TransactionInterceptor] - Invoking rollback for transaction on x.y.service.FooService.insertFoo due to throwable [java.lang.UnsupportedOperationException]

	<!-- and the transaction is rolled back (by default, RuntimeException instances cause rollback) -->
	[DataSourceTransactionManager] - Rolling back JDBC transaction on Connection [org.apache.commons.dbcp.PoolableConnection@a53de4]
	[DataSourceTransactionManager] - Releasing JDBC Connection after transaction
	[DataSourceUtils] - Returning JDBC Connection to DataSource

	Exception in thread "main" java.lang.UnsupportedOperationException at x.y.service.DefaultFooService.insertFoo(DefaultFooService.java:14)
	<!-- AOP infrastructure stack trace elements removed for clarity -->
	at $Proxy0.insertFoo(Unknown Source)
	at Boot.main(Boot.java:11)
----

To use reactive transaction management the code has to use reactive types.

NOTE: Spring Framework uses the `ReactiveAdapterRegistry` to determine whether a method
return type is reactive.

The following listing shows a modified version of the previously used `FooService`, but
this time the code uses reactive types:

[source,java,indent=0,subs="verbatim,quotes",role="primary"]
.Java
----
	// the reactive service interface that we want to make transactional

	package x.y.service;

	public interface FooService {

		Flux<Foo> getFoo(String fooName);

		Publisher<Foo> getFoo(String fooName, String barName);

		Mono<Void> insertFoo(Foo foo);

		Mono<Void> updateFoo(Foo foo);

	}
----
[source,kotlin,indent=0,subs="verbatim,quotes",role="secondary"]
.Kotlin
----
	// the reactive service interface that we want to make transactional

	package x.y.service

	interface FooService {

		fun getFoo(fooName: String): Flow<Foo>

		fun getFoo(fooName: String, barName: String): Publisher<Foo>

		fun insertFoo(foo: Foo) : Mono<Void>

		fun updateFoo(foo: Foo) : Mono<Void>
	}
----

The following example shows an implementation of the preceding interface:

[source,java,indent=0,subs="verbatim,quotes",role="primary"]
.Java
----
	package x.y.service;

	public class DefaultFooService implements FooService {

		@Override
		public Flux<Foo> getFoo(String fooName) {
			// ...
		}

		@Override
		public Publisher<Foo> getFoo(String fooName, String barName) {
			// ...
		}

		@Override
		public Mono<Void> insertFoo(Foo foo) {
			// ...
		}

		@Override
		public Mono<Void> updateFoo(Foo foo) {
			// ...
		}
	}
----
[source,kotlin,indent=0,subs="verbatim,quotes",role="secondary"]
.Kotlin
----
	package x.y.service

	class DefaultFooService : FooService {

		override fun getFoo(fooName: String): Flow<Foo> {
			// ...
		}

		override fun getFoo(fooName: String, barName: String): Publisher<Foo> {
			// ...
		}

		override fun insertFoo(foo: Foo): Mono<Void> {
			// ...
		}

		override fun updateFoo(foo: Foo): Mono<Void> {
			// ...
		}
	}
----

Imperative and reactive transaction management share the same semantics for transaction
boundary and transaction attribute definitions. The main difference between imperative
and reactive transactions is the deferred nature of the latter. `TransactionInterceptor`
decorates the returned reactive type with a transactional operator to begin and clean up
the transaction. Therefore, calling a transactional reactive method defers the actual
transaction management to a subscription type that activates processing of the reactive
type.

Another aspect of reactive transaction management relates to data escaping which is a
natural consequence of the programming model.

Method return values of imperative transactions are returned from transactional methods
upon successful termination of a method so that partially computed results do not escape
the method closure.

Reactive transaction methods return a reactive wrapper type which represents a
computation sequence along with a promise to begin and complete the computation.

A `Publisher` can emit data while a transaction is ongoing but not necessarily completed.
Therefore, methods that depend upon successful completion of an entire transaction need
to ensure completion and buffer results in the calling code.


[[transaction-declarative-rolling-back]]
==== Rolling Back a Declarative Transaction

The previous section outlined the basics of how to specify transactional settings for
classes, typically service layer classes, declaratively in your application. This
section describes how you can control the rollback of transactions in a simple,
declarative fashion.

The recommended way to indicate to the Spring Framework's transaction infrastructure
that a transaction's work is to be rolled back is to throw an `Exception` from code that
is currently executing in the context of a transaction. The Spring Framework's
transaction infrastructure code catches any unhandled `Exception` as it bubbles up
the call stack and makes a determination whether to mark the transaction for rollback.

In its default configuration, the Spring Framework's transaction infrastructure code
marks a transaction for rollback only in the case of runtime, unchecked exceptions.
That is, when the thrown exception is an instance or subclass of `RuntimeException`. (
`Error` instances also, by default, result in a rollback). Checked exceptions that are
thrown from a transactional method do not result in rollback in the default
configuration.

You can configure exactly which `Exception` types mark a transaction for rollback,
including checked exceptions. The following XML snippet demonstrates how you configure
rollback for a checked, application-specific `Exception` type:

[source,xml,indent=0,subs="verbatim,quotes"]
----
	<tx:advice id="txAdvice" transaction-manager="txManager">
		<tx:attributes>
		<tx:method name="get*" read-only="true" rollback-for="NoProductInStockException"/>
		<tx:method name="*"/>
		</tx:attributes>
	</tx:advice>
----

If you do not want a transaction rolled
back when an exception is thrown, you can also specify 'no rollback rules'. The following example tells the Spring Framework's
transaction infrastructure to commit the attendant transaction even in the face of an
unhandled `InstrumentNotFoundException`:

[source,xml,indent=0,subs="verbatim,quotes"]
----
	<tx:advice id="txAdvice">
		<tx:attributes>
		<tx:method name="updateStock" no-rollback-for="InstrumentNotFoundException"/>
		<tx:method name="*"/>
		</tx:attributes>
	</tx:advice>
----

When the Spring Framework's transaction infrastructure catches an exception and it
consults the configured rollback rules to determine whether to mark the transaction for
rollback, the strongest matching rule wins. So, in the case of the following
configuration, any exception other than an `InstrumentNotFoundException` results in a
rollback of the attendant transaction:

[source,xml,indent=0,subs="verbatim,quotes"]
----
	<tx:advice id="txAdvice">
		<tx:attributes>
		<tx:method name="*" rollback-for="Throwable" no-rollback-for="InstrumentNotFoundException"/>
		</tx:attributes>
	</tx:advice>
----

You can also indicate a required rollback programmatically. Although simple,
this process is quite invasive and tightly couples your code to the Spring Framework's
transaction infrastructure. The following example shows how to programmatically indicate
a required rollback:

[source,java,indent=0,subs="verbatim,quotes",role="primary"]
.Java
----
	public void resolvePosition() {
		try {
			// some business logic...
		} catch (NoProductInStockException ex) {
			// trigger rollback programmatically
			TransactionAspectSupport.currentTransactionStatus().setRollbackOnly();
		}
	}
----
[source,kotlin,indent=0,subs="verbatim,quotes",role="secondary"]
.Kotlin
----
	fun resolvePosition() {
		try {
			// some business logic...
		} catch (ex: NoProductInStockException) {
			// trigger rollback programmatically
			TransactionAspectSupport.currentTransactionStatus().setRollbackOnly();
		}
	}
----

You are strongly encouraged to use the declarative approach to rollback, if at all
possible. Programmatic rollback is available should you absolutely need it, but its
usage flies in the face of achieving a clean POJO-based architecture.


[[transaction-declarative-diff-tx]]
==== Configuring Different Transactional Semantics for Different Beans

Consider the scenario where you have a number of service layer objects, and you want to
apply a totally different transactional configuration to each of them. You can do so
by defining distinct `<aop:advisor/>` elements with differing `pointcut` and
`advice-ref` attribute values.

As a point of comparison, first assume that all of your service layer classes are
defined in a root `x.y.service` package. To make all beans that are instances of classes
defined in that package (or in subpackages) and that have names ending in `Service` have
the default transactional configuration, you could write the following:

[source,xml,indent=0,subs="verbatim"]
----
	<?xml version="1.0" encoding="UTF-8"?>
	<beans xmlns="http://www.springframework.org/schema/beans"
		xmlns:xsi="http://www.w3.org/2001/XMLSchema-instance"
		xmlns:aop="http://www.springframework.org/schema/aop"
		xmlns:tx="http://www.springframework.org/schema/tx"
		xsi:schemaLocation="
			http://www.springframework.org/schema/beans
			https://www.springframework.org/schema/beans/spring-beans.xsd
			http://www.springframework.org/schema/tx
			https://www.springframework.org/schema/tx/spring-tx.xsd
			http://www.springframework.org/schema/aop
			https://www.springframework.org/schema/aop/spring-aop.xsd">

		<aop:config>

			<aop:pointcut id="serviceOperation"
					expression="execution(* x.y.service..*Service.*(..))"/>

			<aop:advisor pointcut-ref="serviceOperation" advice-ref="txAdvice"/>

		</aop:config>

		<!-- these two beans will be transactional... -->
		<bean id="fooService" class="x.y.service.DefaultFooService"/>
		<bean id="barService" class="x.y.service.extras.SimpleBarService"/>

		<!-- ... and these two beans won't -->
		<bean id="anotherService" class="org.xyz.SomeService"/> <!-- (not in the right package) -->
		<bean id="barManager" class="x.y.service.SimpleBarManager"/> <!-- (doesn't end in 'Service') -->

		<tx:advice id="txAdvice">
			<tx:attributes>
				<tx:method name="get*" read-only="true"/>
				<tx:method name="*"/>
			</tx:attributes>
		</tx:advice>

		<!-- other transaction infrastructure beans such as a TransactionManager omitted... -->

	</beans>
----

The following example shows how to configure two distinct beans with totally different
transactional settings:

[source,xml,indent=0,subs="verbatim"]
----
	<?xml version="1.0" encoding="UTF-8"?>
	<beans xmlns="http://www.springframework.org/schema/beans"
		xmlns:xsi="http://www.w3.org/2001/XMLSchema-instance"
		xmlns:aop="http://www.springframework.org/schema/aop"
		xmlns:tx="http://www.springframework.org/schema/tx"
		xsi:schemaLocation="
			http://www.springframework.org/schema/beans
			https://www.springframework.org/schema/beans/spring-beans.xsd
			http://www.springframework.org/schema/tx
			https://www.springframework.org/schema/tx/spring-tx.xsd
			http://www.springframework.org/schema/aop
			https://www.springframework.org/schema/aop/spring-aop.xsd">

		<aop:config>

			<aop:pointcut id="defaultServiceOperation"
					expression="execution(* x.y.service.*Service.*(..))"/>

			<aop:pointcut id="noTxServiceOperation"
					expression="execution(* x.y.service.ddl.DefaultDdlManager.*(..))"/>

			<aop:advisor pointcut-ref="defaultServiceOperation" advice-ref="defaultTxAdvice"/>

			<aop:advisor pointcut-ref="noTxServiceOperation" advice-ref="noTxAdvice"/>

		</aop:config>

		<!-- this bean will be transactional (see the 'defaultServiceOperation' pointcut) -->
		<bean id="fooService" class="x.y.service.DefaultFooService"/>

		<!-- this bean will also be transactional, but with totally different transactional settings -->
		<bean id="anotherFooService" class="x.y.service.ddl.DefaultDdlManager"/>

		<tx:advice id="defaultTxAdvice">
			<tx:attributes>
				<tx:method name="get*" read-only="true"/>
				<tx:method name="*"/>
			</tx:attributes>
		</tx:advice>

		<tx:advice id="noTxAdvice">
			<tx:attributes>
				<tx:method name="*" propagation="NEVER"/>
			</tx:attributes>
		</tx:advice>

		<!-- other transaction infrastructure beans such as a TransactionManager omitted... -->

	</beans>
----


[[transaction-declarative-txadvice-settings]]
==== <tx:advice/> Settings

This section summarizes the various transactional settings that you can specify by using
the `<tx:advice/>` tag. The default `<tx:advice/>` settings are:

* The <<tx-propagation, propagation setting>> is `REQUIRED.`
* The isolation level is `DEFAULT.`
* The transaction is read-write.
* The transaction timeout defaults to the default timeout of the underlying transaction
  system or none if timeouts are not supported.
* Any `RuntimeException` triggers rollback, and any checked `Exception` does not.

You can change these default settings. The following table summarizes the various attributes of the `<tx:method/>` tags
that are nested within `<tx:advice/>` and `<tx:attributes/>` tags:

[[tx-method-settings]]
.<tx:method/> settings
|===
| Attribute| Required?| Default| Description

| `name`
| Yes
|
| Method names with which the transaction attributes are to be associated. The
  wildcard ({asterisk}) character can be used to associate the same transaction attribute
  settings with a number of methods (for example, `get*`, `handle*`, `on*Event`, and so
  forth).

| `propagation`
| No
| `REQUIRED`
| Transaction propagation behavior.

| `isolation`
| No
| `DEFAULT`
| Transaction isolation level. Only applicable to propagation settings of `REQUIRED` or `REQUIRES_NEW`.

| `timeout`
| No
| -1
| Transaction timeout (seconds). Only applicable to propagation `REQUIRED` or `REQUIRES_NEW`.

| `read-only`
| No
| false
| Read-write versus read-only transaction. Applies only to `REQUIRED` or `REQUIRES_NEW`.

| `rollback-for`
| No
|
| Comma-delimited list of `Exception` instances that trigger rollback. For example,
  `com.foo.MyBusinessException,ServletException`.

| `no-rollback-for`
| No
|
| Comma-delimited list of `Exception` instances that do not trigger rollback. For example,
  `com.foo.MyBusinessException,ServletException`.
|===


[[transaction-declarative-annotations]]
==== Using `@Transactional`

In addition to the XML-based declarative approach to transaction configuration, you can
use an annotation-based approach. Declaring transaction semantics directly in the Java
source code puts the declarations much closer to the affected code. There is not much
danger of undue coupling, because code that is meant to be used transactionally is
almost always deployed that way anyway.

NOTE: The standard `javax.transaction.Transactional` annotation is also supported as a
drop-in replacement to Spring's own annotation. Please refer to JTA 1.2 documentation
for more details.

The ease-of-use afforded by the use of the `@Transactional` annotation is best
illustrated with an example, which is explained in the text that follows.
Consider the following class definition:

[source,java,indent=0,subs="verbatim,quotes",role="primary"]
.Java
----
	// the service class that we want to make transactional
	@Transactional
	public class DefaultFooService implements FooService {

		Foo getFoo(String fooName) {
			// ...
		}

		Foo getFoo(String fooName, String barName) {
			// ...
		}

		void insertFoo(Foo foo) {
			// ...
		}

		void updateFoo(Foo foo) {
			// ...
		}
	}
----
[source,kotlin,indent=0,subs="verbatim,quotes",role="secondary"]
.Kotlin
----
	// the service class that we want to make transactional
	@Transactional
	class DefaultFooService : FooService {

		override fun getFoo(fooName: String): Foo {
			// ...
		}

		override fun getFoo(fooName: String, barName: String): Foo {
			// ...
		}

		override fun insertFoo(foo: Foo) {
			// ...
		}

		override fun updateFoo(foo: Foo) {
			// ...
		}
	}
----

Used at the class level as above, the annotation indicates a default for all methods
of the declaring class (as well as its subclasses). Alternatively, each method can
get annotated individually. Note that a class-level annotation does not apply to
ancestor classes up the class hierarchy; in such a scenario, methods need to be
locally redeclared in order to participate in a subclass-level annotation.

When a POJO class such as the one above is defined as a bean in a Spring context,
you can make the bean instance transactional through an `@EnableTransactionManagement`
annotation in a `@Configuration` class. See the
{api-spring-framework}/transaction/annotation/EnableTransactionManagement.html[javadoc]
for full details.

In XML configuration, the `<tx:annotation-driven/>` tag provides similar convenience:

[source,xml,indent=0,subs="verbatim,quotes"]
----
	<!-- from the file 'context.xml' -->
	<?xml version="1.0" encoding="UTF-8"?>
	<beans xmlns="http://www.springframework.org/schema/beans"
		xmlns:xsi="http://www.w3.org/2001/XMLSchema-instance"
		xmlns:aop="http://www.springframework.org/schema/aop"
		xmlns:tx="http://www.springframework.org/schema/tx"
		xsi:schemaLocation="
			http://www.springframework.org/schema/beans
			https://www.springframework.org/schema/beans/spring-beans.xsd
			http://www.springframework.org/schema/tx
			https://www.springframework.org/schema/tx/spring-tx.xsd
			http://www.springframework.org/schema/aop
			https://www.springframework.org/schema/aop/spring-aop.xsd">

		<!-- this is the service object that we want to make transactional -->
		<bean id="fooService" class="x.y.service.DefaultFooService"/>

		<!-- enable the configuration of transactional behavior based on annotations -->
		<tx:annotation-driven transaction-manager="txManager"/><!-- a TransactionManager is still required --> <1>

		<bean id="txManager" class="org.springframework.jdbc.datasource.DataSourceTransactionManager">
			<!-- (this dependency is defined somewhere else) -->
			<property name="dataSource" ref="dataSource"/>
		</bean>

		<!-- other <bean/> definitions here -->

	</beans>
----
<1> The line that makes the bean instance transactional.


TIP: You can omit the `transaction-manager` attribute in the `<tx:annotation-driven/>`
tag if the bean name of the `TransactionManager` that you want to wire in has the name,
`transactionManager`. If the `TransactionManager` bean that you want to dependency-inject
has any other name, you have to use the `transaction-manager` attribute, as in the
preceding example.

Reactive transactional methods use reactive return types in contrast to imperative
programming arrangements as the following listing shows:

[source,java,indent=0,subs="verbatim,quotes",role="primary"]
.Java
----
	// the reactive service class that we want to make transactional
	@Transactional
	public class DefaultFooService implements FooService {

		Publisher<Foo> getFoo(String fooName) {
			// ...
		}

		Mono<Foo> getFoo(String fooName, String barName) {
			// ...
		}

		Mono<Void> insertFoo(Foo foo) {
			// ...
		}

		Mono<Void> updateFoo(Foo foo) {
			// ...
		}
	}
----
[source,kotlin,indent=0,subs="verbatim,quotes",role="secondary"]
.Kotlin
----
	// the reactive service class that we want to make transactional
	@Transactional
	class DefaultFooService : FooService {

		override fun getFoo(fooName: String): Flow<Foo> {
			// ...
		}

		override fun getFoo(fooName: String, barName: String): Mono<Foo> {
			// ...
		}

		override fun insertFoo(foo: Foo): Mono<Void> {
			// ...
		}

		override fun updateFoo(foo: Foo): Mono<Void> {
			// ...
		}
	}
----

Note that there are special considerations for the returned `Publisher` with regards to
Reactive Streams cancellation signals. See the <<tx-prog-operator-cancel>> section under
"Using the TransactionOperator" for more details.


.Method visibility and `@Transactional`
****
When you use proxies, you should apply the `@Transactional` annotation only to methods
with public visibility. If you do annotate protected, private or package-visible
methods with the `@Transactional` annotation, no error is raised, but the annotated
method does not exhibit the configured transactional settings. If you need to annotate
non-public methods, consider using AspectJ (described later).
****

You can apply the `@Transactional` annotation to an interface definition, a method
on an interface, a class definition, or a public method on a class. However, the
mere presence of the `@Transactional` annotation is not enough to activate the
transactional behavior. The `@Transactional` annotation is merely metadata that can
be consumed by some runtime infrastructure that is `@Transactional`-aware and that
can use the metadata to configure the appropriate beans with transactional behavior.
In the preceding example, the `<tx:annotation-driven/>` element switches on the
transactional behavior.

TIP: The Spring team recommends that you annotate only concrete classes (and methods of
concrete classes) with the `@Transactional` annotation, as opposed to annotating interfaces.
You certainly can place the `@Transactional` annotation on an interface (or an interface
method), but this works only as you would expect it to if you use interface-based
proxies. The fact that Java annotations are not inherited from interfaces means that,
if you use class-based proxies (`proxy-target-class="true"`) or the weaving-based
aspect (`mode="aspectj"`), the transaction settings are not recognized by the proxying
and weaving infrastructure, and the object is not wrapped in a transactional proxy.

NOTE: In proxy mode (which is the default), only external method calls coming in through
the proxy are intercepted. This means that self-invocation (in effect, a method within
the target object calling another method of the target object) does not lead to an actual
transaction at runtime even if the invoked method is marked with `@Transactional`. Also,
the proxy must be fully initialized to provide the expected behavior, so you should not
rely on this feature in your initialization code (that is, `@PostConstruct`).

Consider using of AspectJ mode (see the `mode` attribute in the following table) if you
expect self-invocations to be wrapped with transactions as well. In this case, there no
proxy in the first place. Instead, the target class is woven (that is, its byte code is
modified) to turn `@Transactional` into runtime behavior on any kind of method.

[[tx-annotation-driven-settings]]
.Annotation driven transaction settings
|===
| XML Attribute| Annotation Attribute| Default| Description

| `transaction-manager`
| N/A (see {api-spring-framework}/transaction/annotation/TransactionManagementConfigurer.html[`TransactionManagementConfigurer`] javadoc)
| `transactionManager`
| Name of the transaction manager to use. Required only if the name of the transaction
  manager is not `transactionManager`, as in the preceding example.

| `mode`
| `mode`
| `proxy`
| The default mode (`proxy`) processes annotated beans to be proxied by using Spring's AOP
  framework (following proxy semantics, as discussed earlier, applying to method calls
  coming in through the proxy only). The alternative mode (`aspectj`) instead weaves the
  affected classes with Spring's AspectJ transaction aspect, modifying the target class
  byte code to apply to any kind of method call. AspectJ weaving requires
  `spring-aspects.jar` in the classpath as well as having load-time weaving (or compile-time
  weaving) enabled. (See <<core.adoc#aop-aj-ltw-spring, Spring configuration>>
  for details on how to set up load-time weaving.)

| `proxy-target-class`
| `proxyTargetClass`
| `false`
| Applies to `proxy` mode only. Controls what type of transactional proxies are created
  for classes annotated with the `@Transactional` annotation. If the
  `proxy-target-class` attribute is set to `true`, class-based proxies are created.
  If `proxy-target-class` is `false` or if the attribute is omitted, then standard JDK
  interface-based proxies are created. (See <<core.adoc#aop-proxying, Proxying Mechanisms>>
  for a detailed examination of the different proxy types.)

| `order`
| `order`
| `Ordered.LOWEST_PRECEDENCE`
| Defines the order of the transaction advice that is applied to beans annotated with
  `@Transactional`. (For more information about the rules related to ordering of AOP
  advice, see <<core.adoc#aop-ataspectj-advice-ordering, Advice Ordering>>.)
  No specified ordering means that the AOP subsystem determines the order of the advice.
|===

NOTE: The default advice mode for processing `@Transactional` annotations is `proxy`,
which allows for interception of calls through the proxy only. Local calls within the
same class cannot get intercepted that way. For a more advanced mode of interception,
consider switching to `aspectj` mode in combination with compile-time or load-time weaving.

NOTE: The `proxy-target-class` attribute controls what type of transactional proxies are
created for classes annotated with the `@Transactional` annotation. If
`proxy-target-class` is set to `true`, class-based proxies are created. If
`proxy-target-class` is `false` or if the attribute is omitted, standard JDK
interface-based proxies are created. (See <<core.adoc#aop-proxying>> for a discussion of the
different proxy types.)

NOTE: `@EnableTransactionManagement` and `<tx:annotation-driven/>` looks for
`@Transactional` only on beans in the same application context in which they are defined.
This means that, if you put annotation-driven configuration in a `WebApplicationContext`
for a `DispatcherServlet`, it checks for `@Transactional` beans only in your controllers
and not your services. See <<web.adoc#mvc-servlet, MVC>> for more information.

The most derived location takes precedence when evaluating the transactional settings
for a method. In the case of the following example, the `DefaultFooService` class is
annotated at the class level with the settings for a read-only transaction, but the
`@Transactional` annotation on the `updateFoo(Foo)` method in the same class takes
precedence over the transactional settings defined at the class level.

[source,java,indent=0,subs="verbatim,quotes",role="primary"]
.Java
----
	@Transactional(readOnly = true)
	public class DefaultFooService implements FooService {

		public Foo getFoo(String fooName) {
			// ...
		}

		// these settings have precedence for this method
		@Transactional(readOnly = false, propagation = Propagation.REQUIRES_NEW)
		public void updateFoo(Foo foo) {
			// ...
		}
	}
----
[source,kotlin,indent=0,subs="verbatim",role="secondary"]
.Kotlin
----
	@Transactional(readOnly = true)
	class DefaultFooService : FooService {

		override fun getFoo(fooName: String): Foo {
			// ...
		}

		// these settings have precedence for this method
		@Transactional(readOnly = false, propagation = Propagation.REQUIRES_NEW)
		override fun updateFoo(foo: Foo) {
			// ...
		}
	}
----


[[transaction-declarative-attransactional-settings]]
===== `@Transactional` Settings

The `@Transactional` annotation is metadata that specifies that an interface, class,
or method must have transactional semantics (for example, "`start a brand new read-only
transaction when this method is invoked, suspending any existing transaction`").
The default `@Transactional` settings are as follows:

* The propagation setting is `PROPAGATION_REQUIRED.`
* The isolation level is `ISOLATION_DEFAULT.`
* The transaction is read-write.
* The transaction timeout defaults to the default timeout of the underlying transaction
  system, or to none if timeouts are not supported.
* Any `RuntimeException` triggers rollback, and any checked `Exception` does not.

You can change these default settings. The following table summarizes the various
properties of the `@Transactional` annotation:

[[tx-attransactional-properties]]
.@Transactional Settings
|===
| Property| Type| Description

| <<tx-multiple-tx-mgrs-with-attransactional,value>>
| `String`
| Optional qualifier that specifies the transaction manager to be used.

| <<tx-propagation,propagation>>
| `enum`: `Propagation`
| Optional propagation setting.

| `isolation`
| `enum`: `Isolation`
| Optional isolation level. Applies only to propagation values of `REQUIRED` or `REQUIRES_NEW`.

| `timeout`
| `int` (in seconds of granularity)
| Optional transaction timeout. Applies only to propagation values of `REQUIRED` or `REQUIRES_NEW`.

| `readOnly`
| `boolean`
| Read-write versus read-only transaction. Only applicable to values of `REQUIRED` or `REQUIRES_NEW`.

| `rollbackFor`
| Array of `Class` objects, which must be derived from `Throwable.`
| Optional array of exception classes that must cause rollback.

| `rollbackForClassName`
| Array of class names. The classes must be derived from `Throwable.`
| Optional array of names of exception classes that must cause rollback.

| `noRollbackFor`
| Array of `Class` objects, which must be derived from `Throwable.`
| Optional array of exception classes that must not cause rollback.

| `noRollbackForClassName`
| Array of `String` class names, which must be derived from `Throwable.`
| Optional array of names of exception classes that must not cause rollback.

| `label`
| Array of `String` labels to add an expressive description to the transaction.
| Labels may be evaluated by transaction managers to associate
implementation-specific behavior with the actual transaction.
|===

Currently, you cannot have explicit control over the name of a transaction, where 'name'
means the transaction name that appears in a transaction monitor, if applicable
(for example, WebLogic's transaction monitor), and in logging output. For declarative
transactions, the transaction name is always the fully-qualified class name + `.`
+ the method name of the transactionally advised class. For example, if the
`handlePayment(..)` method of the `BusinessService` class started a transaction, the
name of the transaction would be: `com.example.BusinessService.handlePayment`.

[[tx-multiple-tx-mgrs-with-attransactional]]
===== Multiple Transaction Managers with `@Transactional`

Most Spring applications need only a single transaction manager, but there may be
situations where you want multiple independent transaction managers in a single
application. You can use the `value` or `transactionManager` attribute of the
`@Transactional` annotation to optionally specify the identity of the
`TransactionManager` to be used. This can either be the bean name or the qualifier value
of the transaction manager bean. For example, using the qualifier notation, you can
combine the following Java code with the following transaction manager bean declarations
in the application context:

[source,java,indent=0,subs="verbatim,quotes",role="primary"]
.Java
----
	public class TransactionalService {

		@Transactional("order")
		public void setSomething(String name) { ... }

		@Transactional("account")
		public void doSomething() { ... }

		@Transactional("reactive-account")
		public Mono<Void> doSomethingReactive() { ... }
	}
----
[source,kotlin,indent=0,subs="verbatim",role="secondary"]
.Kotlin
----
	class TransactionalService {

		@Transactional("order")
		fun setSomething(name: String) {
			// ...
		}

		@Transactional("account")
		fun doSomething() {
			// ...
		}

		@Transactional("reactive-account")
		fun doSomethingReactive(): Mono<Void> {
			// ...
		}
	}
----

The following listing shows the bean declarations:

[source,xml,indent=0,subs="verbatim,quotes"]
----
	<tx:annotation-driven/>

		<bean id="transactionManager1" class="org.springframework.jdbc.datasource.DataSourceTransactionManager">
			...
			<qualifier value="order"/>
		</bean>

		<bean id="transactionManager2" class="org.springframework.jdbc.datasource.DataSourceTransactionManager">
			...
			<qualifier value="account"/>
		</bean>

		<bean id="transactionManager3" class="org.springframework.data.r2dbc.connectionfactory.R2dbcTransactionManager">
			...
			<qualifier value="reactive-account"/>
		</bean>
----

In this case, the individual methods on `TransactionalService` run under separate
transaction managers, differentiated by the `order`, `account`, and `reactive-account`
qualifiers. The default `<tx:annotation-driven>` target bean name, `transactionManager`,
is still used if no specifically qualified `TransactionManager` bean is found.

[[tx-custom-attributes]]
===== Custom Composed Annotations

If you find you repeatedly use the same attributes with `@Transactional` on many different
methods, <<core.adoc#beans-meta-annotations, Spring's meta-annotation support>> lets you
define custom composed annotations for your specific use cases. For example, consider the
following annotation definitions:

[source,java,indent=0,subs="verbatim,quotes",role="primary"]
.Java
----
	@Target({ElementType.METHOD, ElementType.TYPE})
	@Retention(RetentionPolicy.RUNTIME)
	@Transactional(transactionManager = "order", label = "causal-consistency")
	public @interface OrderTx {
	}

	@Target({ElementType.METHOD, ElementType.TYPE})
	@Retention(RetentionPolicy.RUNTIME)
	@Transactional(transactionManager = "account", label = "retryable")
	public @interface AccountTx {
	}
----
[source,kotlin,indent=0,subs="verbatim",role="secondary"]
.Kotlin
----
	@Target(AnnotationTarget.FUNCTION, AnnotationTarget.TYPE)
	@Retention(AnnotationRetention.RUNTIME)
	@Transactional(transactionManager = "order", label = ["causal-consistency"])
	annotation class OrderTx

	@Target(AnnotationTarget.FUNCTION, AnnotationTarget.TYPE)
	@Retention(AnnotationRetention.RUNTIME)
	@Transactional(transactionManager = "account", label = ["retryable"])
	annotation class AccountTx
----

The preceding annotations let us write the example from the previous section as follows:

[source,java,indent=0,subs="verbatim,quotes",role="primary"]
.Java
----
	public class TransactionalService {

		@OrderTx
		public void setSomething(String name) {
			// ...
		}

		@AccountTx
		public void doSomething() {
			// ...
		}
	}
----
[source,kotlin,indent=0,subs="verbatim",role="secondary"]
.Kotlin
----
	class TransactionalService {

		@OrderTx
		fun setSomething(name: String) {
			// ...
		}

		@AccountTx
		fun doSomething() {
			// ...
		}
	}
----

In the preceding example, we used the syntax to define the transaction manager qualifier
and transactional labels, but we could also have included propagation behavior,
rollback rules, timeouts, and other features.


[[tx-propagation]]
==== Transaction Propagation

This section describes some semantics of transaction propagation in Spring. Note
that this section is not an introduction to transaction propagation proper. Rather, it
details some of the semantics regarding transaction propagation in Spring.

In Spring-managed transactions, be aware of the difference between physical and
logical transactions, and how the propagation setting applies to this difference.

[[tx-propagation-required]]
===== Understanding `PROPAGATION_REQUIRED`

image::images/tx_prop_required.png[]

`PROPAGATION_REQUIRED` enforces a physical transaction, either locally for the current
scope if no transaction exists yet or participating in an existing 'outer' transaction
defined for a larger scope. This is a fine default in common call stack arrangements
within the same thread (for example, a service facade that delegates to several repository methods
where all the underlying resources have to participate in the service-level transaction).

NOTE: By default, a participating transaction joins the characteristics of the outer scope,
silently ignoring the local isolation level, timeout value, or read-only flag (if any).
Consider switching the `validateExistingTransactions` flag to `true` on your transaction
manager if you want isolation level declarations to be rejected when participating in
an existing transaction with a different isolation level. This non-lenient mode also
rejects read-only mismatches (that is, an inner read-write transaction that tries to participate
in a read-only outer scope).

When the propagation setting is `PROPAGATION_REQUIRED`, a logical transaction scope
is created for each method upon which the setting is applied. Each such logical
transaction scope can determine rollback-only status individually, with an outer
transaction scope being logically independent from the inner transaction scope.
In the case of standard `PROPAGATION_REQUIRED` behavior, all these scopes are
mapped to the same physical transaction. So a rollback-only marker set in the inner
transaction scope does affect the outer transaction's chance to actually commit.

However, in the case where an inner transaction scope sets the rollback-only marker, the
outer transaction has not decided on the rollback itself, so the rollback (silently
triggered by the inner transaction scope) is unexpected. A corresponding
`UnexpectedRollbackException` is thrown at that point. This is expected behavior so
that the caller of a transaction can never be misled to assume that a commit was
performed when it really was not. So, if an inner transaction (of which the outer caller
is not aware) silently marks a transaction as rollback-only, the outer caller still
calls commit. The outer caller needs to receive an `UnexpectedRollbackException` to
indicate clearly that a rollback was performed instead.

[[tx-propagation-requires_new]]
===== Understanding `PROPAGATION_REQUIRES_NEW`

image::images/tx_prop_requires_new.png[]

`PROPAGATION_REQUIRES_NEW`, in contrast to `PROPAGATION_REQUIRED`, always uses an
independent physical transaction for each affected transaction scope, never
participating in an existing transaction for an outer scope. In such an arrangement,
the underlying resource transactions are different and, hence, can commit or roll back
independently, with an outer transaction not affected by an inner transaction's rollback
status and with an inner transaction's locks released immediately after its completion.
Such an independent inner transaction can also declare its own isolation level, timeout,
and read-only settings and not inherit an outer transaction's characteristics.

[[tx-propagation-nested]]
===== Understanding `PROPAGATION_NESTED`

`PROPAGATION_NESTED` uses a single physical transaction with multiple savepoints
that it can roll back to. Such partial rollbacks let an inner transaction scope
trigger a rollback for its scope, with the outer transaction being able to continue
the physical transaction despite some operations having been rolled back. This setting
is typically mapped onto JDBC savepoints, so it works only with JDBC resource
transactions. See Spring's {api-spring-framework}/jdbc/datasource/DataSourceTransactionManager.html[`DataSourceTransactionManager`].


[[transaction-declarative-applying-more-than-just-tx-advice]]
==== Advising Transactional Operations

Suppose you want to run both transactional operations and some basic profiling advice.
How do you effect this in the context of `<tx:annotation-driven/>`?

When you invoke the `updateFoo(Foo)` method, you want to see the following actions:

* The configured profiling aspect starts.
* The transactional advice runs.
* The method on the advised object runs.
* The transaction commits.
* The profiling aspect reports the exact duration of the whole transactional method invocation.

NOTE: This chapter is not concerned with explaining AOP in any great detail (except as it
applies to transactions). See <<core.adoc#aop,AOP>> for detailed coverage of the AOP
configuration and AOP in general.

The following code shows the simple profiling aspect discussed earlier:

[source,java,indent=0,subs="verbatim,quotes",role="primary"]
.Java
----
	package x.y;

	import org.aspectj.lang.ProceedingJoinPoint;
	import org.springframework.util.StopWatch;
	import org.springframework.core.Ordered;

	public class SimpleProfiler implements Ordered {

		private int order;

		// allows us to control the ordering of advice
		public int getOrder() {
			return this.order;
		}

		public void setOrder(int order) {
			this.order = order;
		}

		// this method is the around advice
		public Object profile(ProceedingJoinPoint call) throws Throwable {
			Object returnValue;
			StopWatch clock = new StopWatch(getClass().getName());
			try {
				clock.start(call.toShortString());
				returnValue = call.proceed();
			} finally {
				clock.stop();
				System.out.println(clock.prettyPrint());
			}
			return returnValue;
		}
	}
----
[source,kotlin,indent=0,subs="verbatim",role="secondary"]
.Kotlin
----
	class SimpleProfiler : Ordered {

		private var order: Int = 0

		// allows us to control the ordering of advice
		override fun getOrder(): Int {
			return this.order
		}

		fun setOrder(order: Int) {
			this.order = order
		}

		// this method is the around advice
		fun profile(call: ProceedingJoinPoint): Any {
			var returnValue: Any
			val clock = StopWatch(javaClass.name)
			try {
				clock.start(call.toShortString())
				returnValue = call.proceed()
			} finally {
				clock.stop()
				println(clock.prettyPrint())
			}
			return returnValue
		}
	}
----

The ordering of advice
is controlled through the `Ordered` interface. For full details on advice ordering, see
<<core.adoc#aop-ataspectj-advice-ordering,Advice ordering>>.

The following configuration creates a `fooService` bean that has profiling and
transactional aspects applied to it in the desired order:

[source,xml,indent=0,subs="verbatim"]
----
	<?xml version="1.0" encoding="UTF-8"?>
	<beans xmlns="http://www.springframework.org/schema/beans"
		xmlns:xsi="http://www.w3.org/2001/XMLSchema-instance"
		xmlns:aop="http://www.springframework.org/schema/aop"
		xmlns:tx="http://www.springframework.org/schema/tx"
		xsi:schemaLocation="
			http://www.springframework.org/schema/beans
			https://www.springframework.org/schema/beans/spring-beans.xsd
			http://www.springframework.org/schema/tx
			https://www.springframework.org/schema/tx/spring-tx.xsd
			http://www.springframework.org/schema/aop
			https://www.springframework.org/schema/aop/spring-aop.xsd">

		<bean id="fooService" class="x.y.service.DefaultFooService"/>

		<!-- this is the aspect -->
		<bean id="profiler" class="x.y.SimpleProfiler">
			<!-- run before the transactional advice (hence the lower order number) -->
			<property name="order" value="1"/>
		</bean>

		<tx:annotation-driven transaction-manager="txManager" order="200"/>

		<aop:config>
				<!-- this advice runs around the transactional advice -->
				<aop:aspect id="profilingAspect" ref="profiler">
					<aop:pointcut id="serviceMethodWithReturnValue"
							expression="execution(!void x.y..*Service.*(..))"/>
					<aop:around method="profile" pointcut-ref="serviceMethodWithReturnValue"/>
				</aop:aspect>
		</aop:config>

		<bean id="dataSource" class="org.apache.commons.dbcp.BasicDataSource" destroy-method="close">
			<property name="driverClassName" value="oracle.jdbc.driver.OracleDriver"/>
			<property name="url" value="jdbc:oracle:thin:@rj-t42:1521:elvis"/>
			<property name="username" value="scott"/>
			<property name="password" value="tiger"/>
		</bean>

		<bean id="txManager" class="org.springframework.jdbc.datasource.DataSourceTransactionManager">
			<property name="dataSource" ref="dataSource"/>
		</bean>

	</beans>
----

You can configure any number
of additional aspects in similar fashion.

The following example creates the same setup as the previous two examples but uses the purely XML
declarative approach:

[source,xml,indent=0,subs="verbatim"]
----
	<?xml version="1.0" encoding="UTF-8"?>
	<beans xmlns="http://www.springframework.org/schema/beans"
		xmlns:xsi="http://www.w3.org/2001/XMLSchema-instance"
		xmlns:aop="http://www.springframework.org/schema/aop"
		xmlns:tx="http://www.springframework.org/schema/tx"
		xsi:schemaLocation="
			http://www.springframework.org/schema/beans
			https://www.springframework.org/schema/beans/spring-beans.xsd
			http://www.springframework.org/schema/tx
			https://www.springframework.org/schema/tx/spring-tx.xsd
			http://www.springframework.org/schema/aop
			https://www.springframework.org/schema/aop/spring-aop.xsd">

		<bean id="fooService" class="x.y.service.DefaultFooService"/>

		<!-- the profiling advice -->
		<bean id="profiler" class="x.y.SimpleProfiler">
			<!-- run before the transactional advice (hence the lower order number) -->
			<property name="order" value="1"/>
		</bean>

		<aop:config>
			<aop:pointcut id="entryPointMethod" expression="execution(* x.y..*Service.*(..))"/>
			<!-- runs after the profiling advice (c.f. the order attribute) -->

			<aop:advisor advice-ref="txAdvice" pointcut-ref="entryPointMethod" order="2"/>
			<!-- order value is higher than the profiling aspect -->

			<aop:aspect id="profilingAspect" ref="profiler">
				<aop:pointcut id="serviceMethodWithReturnValue"
						expression="execution(!void x.y..*Service.*(..))"/>
				<aop:around method="profile" pointcut-ref="serviceMethodWithReturnValue"/>
			</aop:aspect>

		</aop:config>

		<tx:advice id="txAdvice" transaction-manager="txManager">
			<tx:attributes>
				<tx:method name="get*" read-only="true"/>
				<tx:method name="*"/>
			</tx:attributes>
		</tx:advice>

		<!-- other <bean/> definitions such as a DataSource and a TransactionManager here -->

	</beans>
----

The result of the preceding configuration is a `fooService` bean that has profiling and
transactional aspects applied to it in that order. If you want the profiling advice
to run after the transactional advice on the way in and before the
transactional advice on the way out, you can swap the value of the profiling
aspect bean's `order` property so that it is higher than the transactional advice's
order value.

You can configure additional aspects in similar fashion.


[[transaction-declarative-aspectj]]
==== Using `@Transactional` with AspectJ

You can also use the Spring Framework's `@Transactional` support outside of a Spring
container by means of an AspectJ aspect. To do so, first annotate your classes
(and optionally your classes' methods) with the `@Transactional` annotation,
and then link (weave) your application with the
`org.springframework.transaction.aspectj.AnnotationTransactionAspect` defined in the
`spring-aspects.jar` file. You must also configure The aspect with a transaction
manager. You can use the Spring Framework's IoC container to take care of
dependency-injecting the aspect. The simplest way to configure the transaction
management aspect is to use the `<tx:annotation-driven/>` element and specify the `mode`
attribute to `aspectj` as described in <<transaction-declarative-annotations>>. Because
we focus here on applications that run outside of a Spring container, we show
you how to do it programmatically.

NOTE: Prior to continuing, you may want to read <<transaction-declarative-annotations>> and
<<core.adoc#aop, AOP>> respectively.

The following example shows how to create a transaction manager and configure the
`AnnotationTransactionAspect` to use it:

[source,java,indent=0,subs="verbatim,quotes",role="primary"]
.Java
----
	// construct an appropriate transaction manager
	DataSourceTransactionManager txManager = new DataSourceTransactionManager(getDataSource());

	// configure the AnnotationTransactionAspect to use it; this must be done before executing any transactional methods
	AnnotationTransactionAspect.aspectOf().setTransactionManager(txManager);
----
[source,kotlin,indent=0,subs="verbatim,quotes",role="secondary"]
.Kotlin
----
	// construct an appropriate transaction manager
	val txManager = DataSourceTransactionManager(getDataSource())

	// configure the AnnotationTransactionAspect to use it; this must be done before executing any transactional methods
	AnnotationTransactionAspect.aspectOf().transactionManager = txManager
----

NOTE: When you use this aspect, you must annotate the implementation class (or the methods
within that class or both), not the interface (if any) that the class implements. AspectJ
follows Java's rule that annotations on interfaces are not inherited.

The `@Transactional` annotation on a class specifies the default transaction semantics
for the execution of any public method in the class.

The `@Transactional` annotation on a method within the class overrides the default
transaction semantics given by the class annotation (if present). You can annotate any method,
regardless of visibility.

To weave your applications with the `AnnotationTransactionAspect`, you must either build
your application with AspectJ (see the
https://www.eclipse.org/aspectj/doc/released/devguide/index.html[AspectJ Development
Guide]) or use load-time weaving. See <<core.adoc#aop-aj-ltw,Load-time weaving with
AspectJ in the Spring Framework>> for a discussion of load-time weaving with AspectJ.



[[transaction-programmatic]]
=== Programmatic Transaction Management

The Spring Framework provides two means of programmatic transaction management, by using:

* The `TransactionTemplate` or `TransactionalOperator`.
* A `TransactionManager` implementation directly.

The Spring team generally recommends the `TransactionTemplate` for programmatic
transaction management in imperative flows and `TransactionalOperator` for reactive code.
The second approach is similar to using the JTA `UserTransaction` API, although exception
handling is less cumbersome.


[[tx-prog-template]]
==== Using the `TransactionTemplate`

The `TransactionTemplate` adopts the same approach as other Spring templates, such as
the `JdbcTemplate`. It uses a callback approach (to free application code from having to
do the boilerplate acquisition and release transactional resources) and results in
code that is intention driven, in that your code focuses solely on what
you want to do.

NOTE: As the examples that follow show, using the `TransactionTemplate` absolutely
couples you to Spring's transaction infrastructure and APIs. Whether or not programmatic
transaction management is suitable for your development needs is a decision that you
have to make yourself.

Application code that must run in a transactional context and that explicitly uses the
`TransactionTemplate` resembles the next example. You, as an application
developer, can write a `TransactionCallback` implementation (typically expressed as an
anonymous inner class) that contains the code that you need to run in the context of
a transaction. You can then pass an instance of your custom `TransactionCallback` to the
`execute(..)` method exposed on the `TransactionTemplate`. The following example shows how to do so:

[source,java,indent=0,subs="verbatim,quotes",role="primary"]
.Java
----
	public class SimpleService implements Service {

		// single TransactionTemplate shared amongst all methods in this instance
		private final TransactionTemplate transactionTemplate;

		// use constructor-injection to supply the PlatformTransactionManager
		public SimpleService(PlatformTransactionManager transactionManager) {
			this.transactionTemplate = new TransactionTemplate(transactionManager);
		}

		public Object someServiceMethod() {
			return transactionTemplate.execute(new TransactionCallback() {
				// the code in this method runs in a transactional context
				public Object doInTransaction(TransactionStatus status) {
					updateOperation1();
					return resultOfUpdateOperation2();
				}
			});
		}
	}
----
[source,kotlin,indent=0,subs="verbatim,quotes",role="secondary"]
.Kotlin
----
	// use constructor-injection to supply the PlatformTransactionManager
	class SimpleService(transactionManager: PlatformTransactionManager) : Service {

		// single TransactionTemplate shared amongst all methods in this instance
		private val transactionTemplate = TransactionTemplate(transactionManager)

		fun someServiceMethod() = transactionTemplate.execute<Any?> {
			updateOperation1()
			resultOfUpdateOperation2()
		}
	}
----


If there is no return value, you can use the convenient `TransactionCallbackWithoutResult` class
with an anonymous class, as follows:

[source,java,indent=0,subs="verbatim,quotes",role="primary"]
.Java
----
	transactionTemplate.execute(new TransactionCallbackWithoutResult() {
		protected void doInTransactionWithoutResult(TransactionStatus status) {
			updateOperation1();
			updateOperation2();
		}
	});
----
[source,kotlin,indent=0,subs="verbatim,quotes",role="secondary"]
.Kotlin
----
	transactionTemplate.execute(object : TransactionCallbackWithoutResult() {
		override fun doInTransactionWithoutResult(status: TransactionStatus) {
			updateOperation1()
			updateOperation2()
		}
	})
----


Code within the callback can roll the transaction back by calling the
`setRollbackOnly()` method on the supplied `TransactionStatus` object, as follows:

[source,java,indent=0,subs="verbatim,quotes",role="primary"]
.Java
----
	transactionTemplate.execute(new TransactionCallbackWithoutResult() {

		protected void doInTransactionWithoutResult(TransactionStatus status) {
			try {
				updateOperation1();
				updateOperation2();
			} catch (SomeBusinessException ex) {
				status.setRollbackOnly();
			}
		}
	});
----
[source,kotlin,indent=0,subs="verbatim,quotes",role="secondary"]
.Kotlin
----
	transactionTemplate.execute(object : TransactionCallbackWithoutResult() {

		override fun doInTransactionWithoutResult(status: TransactionStatus) {
			try {
				updateOperation1()
				updateOperation2()
			} catch (ex: SomeBusinessException) {
				status.setRollbackOnly()
			}
		}
	})
----

[[tx-prog-template-settings]]
===== Specifying Transaction Settings

You can specify transaction settings (such as the propagation mode, the isolation level,
the timeout, and so forth) on the `TransactionTemplate` either programmatically or in
configuration. By default, `TransactionTemplate` instances have the
<<transaction-declarative-txadvice-settings,default transactional settings>>. The
following example shows the programmatic customization of the transactional settings for
a specific `TransactionTemplate:`

[source,java,indent=0,subs="verbatim,quotes",role="primary"]
.Java
----
	public class SimpleService implements Service {

		private final TransactionTemplate transactionTemplate;

		public SimpleService(PlatformTransactionManager transactionManager) {
			this.transactionTemplate = new TransactionTemplate(transactionManager);

			// the transaction settings can be set here explicitly if so desired
			this.transactionTemplate.setIsolationLevel(TransactionDefinition.ISOLATION_READ_UNCOMMITTED);
			this.transactionTemplate.setTimeout(30); // 30 seconds
			// and so forth...
		}
	}
----
[source,kotlin,indent=0,subs="verbatim,quotes",role="secondary"]
.Kotlin
----
	class SimpleService(transactionManager: PlatformTransactionManager) : Service {

		private val transactionTemplate = TransactionTemplate(transactionManager).apply {
			// the transaction settings can be set here explicitly if so desired
			isolationLevel = TransactionDefinition.ISOLATION_READ_UNCOMMITTED
			timeout = 30 // 30 seconds
			// and so forth...
		}
	}
----

The following example defines a `TransactionTemplate` with some custom transactional
settings by using Spring XML configuration:

[source,xml,indent=0,subs="verbatim,quotes"]
----
	<bean id="sharedTransactionTemplate"
			class="org.springframework.transaction.support.TransactionTemplate">
		<property name="isolationLevelName" value="ISOLATION_READ_UNCOMMITTED"/>
		<property name="timeout" value="30"/>
	</bean>
----

You can then inject the `sharedTransactionTemplate`
into as many services as are required.

Finally, instances of the `TransactionTemplate` class are thread-safe, in that instances
do not maintain any conversational state. `TransactionTemplate` instances do, however,
maintain configuration state. So, while a number of classes may share a single instance
of a `TransactionTemplate`, if a class needs to use a `TransactionTemplate` with
different settings (for example, a different isolation level), you need to create
two distinct `TransactionTemplate` instances.

[[tx-prog-operator]]
==== Using the `TransactionOperator`

The `TransactionOperator` follows an operator design that is similar to other reactive
operators. It uses a callback approach (to free application code from having to do the
boilerplate acquisition and release transactional resources) and results in code that is
intention driven, in that your code focuses solely on what you want to do.

NOTE: As the examples that follow show, using the `TransactionOperator` absolutely
couples you to Spring's transaction infrastructure and APIs. Whether or not programmatic
transaction management is suitable for your development needs is a decision that you have
to make yourself.

Application code that must run in a transactional context and that explicitly uses
the `TransactionOperator` resembles the next example:

[source,java,indent=0,subs="verbatim,quotes",role="primary"]
.Java
----
	public class SimpleService implements Service {

		// single TransactionOperator shared amongst all methods in this instance
		private final TransactionalOperator transactionalOperator;

		// use constructor-injection to supply the ReactiveTransactionManager
		public SimpleService(ReactiveTransactionManager transactionManager) {
			this.transactionOperator = TransactionalOperator.create(transactionManager);
		}

		public Mono<Object> someServiceMethod() {
<<<<<<< HEAD

			// the code in this method executes in a transactional context

=======
			
			// the code in this method runs in a transactional context
			
>>>>>>> 1c83b3fc
            Mono<Object> update = updateOperation1();

			return update.then(resultOfUpdateOperation2).as(transactionalOperator::transactional);
		}
	}
----
[source,kotlin,indent=0,subs="verbatim,quotes",role="secondary"]
.Kotlin
----
	// use constructor-injection to supply the ReactiveTransactionManager
	class SimpleService(transactionManager: ReactiveTransactionManager) : Service {

		// single TransactionalOperator shared amongst all methods in this instance
		private val transactionalOperator = TransactionalOperator.create(transactionManager)

		suspend fun someServiceMethod() = transactionalOperator.executeAndAwait<Any?> {
			updateOperation1()
			resultOfUpdateOperation2()
		}
	}
----

`TransactionalOperator` can be used in two ways:

* Operator-style using Project Reactor types (`mono.as(transactionalOperator::transactional)`)
* Callback-style for every other case (`transactionalOperator.execute(TransactionCallback<T>)`)

Code within the callback can roll the transaction back by calling the `setRollbackOnly()`
method on the supplied `ReactiveTransaction` object, as follows:

[source,java,indent=0,subs="verbatim,quotes",role="primary"]
.Java
----
	transactionalOperator.execute(new TransactionCallback<>() {

		public Mono<Object> doInTransaction(ReactiveTransaction status) {
			return updateOperation1().then(updateOperation2)
						.doOnError(SomeBusinessException.class, e -> status.setRollbackOnly());
			}
		}
	});
----
[source,kotlin,indent=0,subs="verbatim,quotes",role="secondary"]
.Kotlin
----
	transactionalOperator.execute(object : TransactionCallback() {

		override fun doInTransactionWithoutResult(status: ReactiveTransaction) {
			updateOperation1().then(updateOperation2)
						.doOnError(SomeBusinessException.class, e -> status.setRollbackOnly())
		}
	})
----

[[tx-prog-operator-cancel]]
===== Cancel Signals

In Reactive Streams, a `Subscriber` can cancel its `Subscription` and stop its
`Publisher`. Operators in Project Reactor, as well as in other libraries, such as `next()`,
`take(long)`, `timeout(Duration)`, and others can issue cancellations. There is no way to
know the reason for the cancellation, whether it is due to an error or a simply lack of
interest to consume further. Since version 5.3 cancel signals lead to a roll back.
As a result it is important to consider the operators used downstream from a transaction
`Publisher`. In particular in the case of a `Flux` or other multi-value `Publisher`,
the full output must be consumed to allow the transaction to complete.


[[tx-prog-operator-settings]]
===== Specifying Transaction Settings

You can specify transaction settings (such as the propagation mode, the isolation level,
the timeout, and so forth) for the `TransactionalOperator`. By default,
`TransactionalOperator` instances have
<<transaction-declarative-txadvice-settings,default transactional settings>>. The
following example shows customization of the transactional settings for a specific
`TransactionalOperator:`

[source,java,indent=0,subs="verbatim,quotes",role="primary"]
.Java
----
	public class SimpleService implements Service {

		private final TransactionalOperator transactionalOperator;

		public SimpleService(ReactiveTransactionManager transactionManager) {
			DefaultTransactionDefinition definition = new DefaultTransactionDefinition();

			// the transaction settings can be set here explicitly if so desired
			definition.setIsolationLevel(TransactionDefinition.ISOLATION_READ_UNCOMMITTED);
			definition.setTimeout(30); // 30 seconds
			// and so forth...

			this.transactionalOperator = TransactionalOperator.create(transactionManager, definition);
		}
	}
----
[source,kotlin,indent=0,subs="verbatim,quotes",role="secondary"]
.Kotlin
----
	class SimpleService(transactionManager: ReactiveTransactionManager) : Service {

		private val definition = DefaultTransactionDefinition().apply {
			// the transaction settings can be set here explicitly if so desired
			isolationLevel = TransactionDefinition.ISOLATION_READ_UNCOMMITTED
			timeout = 30 // 30 seconds
			// and so forth...
		}
		private val transactionalOperator = TransactionalOperator(transactionManager, definition)
	}
----

[[transaction-programmatic-tm]]
==== Using the `TransactionManager`

The following sections explain programmatic usage of imperative and reactive transaction
managers.

[[transaction-programmatic-ptm]]
===== Using the `PlatformTransactionManager`

For imperative transactions, you can use a
`org.springframework.transaction.PlatformTransactionManager` directly to manage your
transaction. To do so, pass the implementation of the `PlatformTransactionManager` you
use to your bean through a bean reference. Then, by using the `TransactionDefinition` and
`TransactionStatus` objects, you can initiate transactions, roll back, and commit. The
following example shows how to do so:

[source,java,indent=0,subs="verbatim,quotes",role="primary"]
.Java
----
	DefaultTransactionDefinition def = new DefaultTransactionDefinition();
	// explicitly setting the transaction name is something that can be done only programmatically
	def.setName("SomeTxName");
	def.setPropagationBehavior(TransactionDefinition.PROPAGATION_REQUIRED);

	TransactionStatus status = txManager.getTransaction(def);
	try {
		// put your business logic here
	}
	catch (MyException ex) {
		txManager.rollback(status);
		throw ex;
	}
	txManager.commit(status);
----
[source,kotlin,indent=0,subs="verbatim,quotes",role="secondary"]
.Kotlin
----
	val def = DefaultTransactionDefinition()
	// explicitly setting the transaction name is something that can be done only programmatically
	def.setName("SomeTxName")
	def.propagationBehavior = TransactionDefinition.PROPAGATION_REQUIRED

	val status = txManager.getTransaction(def)
	try {
		// put your business logic here
	} catch (ex: MyException) {
		txManager.rollback(status)
		throw ex
	}

	txManager.commit(status)
----


[[transaction-programmatic-rtm]]
===== Using the `ReactiveTransactionManager`

When working with reactive transactions, you can use a
`org.springframework.transaction.ReactiveTransactionManager` directly to manage your
transaction. To do so, pass the implementation of the `ReactiveTransactionManager` you
use to your bean through a bean reference. Then, by using the `TransactionDefinition` and
`ReactiveTransaction` objects, you can initiate transactions, roll back, and commit. The
following example shows how to do so:

[source,java,indent=0,subs="verbatim,quotes",role="primary"]
.Java
----
	DefaultTransactionDefinition def = new DefaultTransactionDefinition();
	// explicitly setting the transaction name is something that can be done only programmatically
	def.setName("SomeTxName");
	def.setPropagationBehavior(TransactionDefinition.PROPAGATION_REQUIRED);

	Mono<ReactiveTransaction> reactiveTx = txManager.getReactiveTransaction(def);

	reactiveTx.flatMap(status -> {

<<<<<<< HEAD
		Mono<Object> tx = ...; // execute your business logic here
=======
		Mono<Object> tx = ...; // put your business logic here
>>>>>>> 1c83b3fc

		return tx.then(txManager.commit(status))
				.onErrorResume(ex -> txManager.rollback(status).then(Mono.error(ex)));
	});
----
[source,kotlin,indent=0,subs="verbatim,quotes",role="secondary"]
.Kotlin
----
	val def = DefaultTransactionDefinition()
	// explicitly setting the transaction name is something that can be done only programmatically
	def.setName("SomeTxName")
	def.propagationBehavior = TransactionDefinition.PROPAGATION_REQUIRED

	val reactiveTx = txManager.getReactiveTransaction(def)
	reactiveTx.flatMap { status ->

		val tx = ... // put your business logic here

		tx.then(txManager.commit(status))
				.onErrorResume { ex -> txManager.rollback(status).then(Mono.error(ex)) }
	}
----


[[tx-decl-vs-prog]]
=== Choosing Between Programmatic and Declarative Transaction Management

Programmatic transaction management is usually a good idea only if you have a small
number of transactional operations. For example, if you have a web application that
requires transactions only for certain update operations, you may not want to set up
transactional proxies by using Spring or any other technology. In this case, using the
`TransactionTemplate` may be a good approach. Being able to set the transaction name
explicitly is also something that can be done only by using the programmatic approach to
transaction management.

On the other hand, if your application has numerous transactional operations,
declarative transaction management is usually worthwhile. It keeps transaction
management out of business logic and is not difficult to configure. When using the
Spring Framework, rather than EJB CMT, the configuration cost of declarative transaction
management is greatly reduced.



[[transaction-event]]
=== Transaction-bound Events

As of Spring 4.2, the listener of an event can be bound to a phase of the transaction. The
typical example is to handle the event when the transaction has completed successfully. Doing so
lets events be used with more flexibility when the outcome of the current transaction
actually matters to the listener.

You can register a regular event listener by using the `@EventListener` annotation. If you need
to bind it to the transaction, use `@TransactionalEventListener`. When you do so, the listener
is bound to the commit phase of the transaction by default.

The next example shows this concept. Assume that a component publishes an order-created
event and that we want to define a listener that should only handle that event once the
transaction in which it has been published has committed successfully. The following
example sets up such an event listener:

[source,java,indent=0,subs="verbatim,quotes",role="primary"]
.Java
----
	@Component
	public class MyComponent {

		@TransactionalEventListener
		public void handleOrderCreatedEvent(CreationEvent<Order> creationEvent) {
			// ...
		}
	}
----
[source,kotlin,indent=0,subs="verbatim,quotes",role="secondary"]
.Kotlin
----
	@Component
	class MyComponent {

		@TransactionalEventListener
		fun handleOrderCreatedEvent(creationEvent: CreationEvent<Order>) {
			// ...
		}
	}
----

The `@TransactionalEventListener` annotation exposes a `phase` attribute  that lets you customize
the phase of the transaction to which the listener should be bound. The valid phases are `BEFORE_COMMIT`,
`AFTER_COMMIT` (default), `AFTER_ROLLBACK`, and `AFTER_COMPLETION` that aggregates the transaction
completion (be it a commit or a rollback).

If no transaction is running, the listener is not invoked at all, since we cannot honor the required
semantics. You can, however, override that behavior by setting the `fallbackExecution` attribute
of the annotation to `true`.



[[transaction-application-server-integration]]
=== Application server-specific integration

Spring's transaction abstraction is generally application server-agnostic. Additionally,
Spring's `JtaTransactionManager` class (which can optionally perform a JNDI lookup for
the JTA `UserTransaction` and `TransactionManager` objects) autodetects the location for
the latter object, which varies by application server. Having access to the JTA
`TransactionManager` allows for enhanced transaction semantics -- in particular,
supporting transaction suspension. See the
{api-spring-framework}/transaction/jta/JtaTransactionManager.html[`JtaTransactionManager`]
javadoc for details.

Spring's `JtaTransactionManager` is the standard choice to run on Java EE application
servers and is known to work on all common servers. Advanced functionality, such as
transaction suspension, works on many servers as well (including GlassFish, JBoss and
Geronimo) without any special configuration required. However, for fully supported
transaction suspension and further advanced integration, Spring includes special adapters
for WebLogic Server and WebSphere. These adapters are discussed in the following
sections.

For standard scenarios, including WebLogic Server and WebSphere, consider using the
convenient `<tx:jta-transaction-manager/>` configuration element. When configured,
this element automatically detects the underlying server and chooses the best
transaction manager available for the platform. This means that you need not explicitly
configure server-specific adapter classes (as discussed in the following sections).
Rather, they are chosen automatically, with the standard
`JtaTransactionManager` as the default fallback.


[[transaction-application-server-integration-websphere]]
==== IBM WebSphere

On WebSphere 6.1.0.9 and above, the recommended Spring JTA transaction manager to use is
`WebSphereUowTransactionManager`. This special adapter uses IBM's `UOWManager` API,
which is available in WebSphere Application Server 6.1.0.9 and later. With this adapter,
Spring-driven transaction suspension (suspend and resume as initiated by
`PROPAGATION_REQUIRES_NEW`) is officially supported by IBM.


[[transaction-application-server-integration-weblogic]]
==== Oracle WebLogic Server

On WebLogic Server 9.0 or above, you would typically use the
`WebLogicJtaTransactionManager` instead of the stock `JtaTransactionManager` class. This
special WebLogic-specific subclass of the normal `JtaTransactionManager` supports the
full power of Spring's transaction definitions in a WebLogic-managed transaction
environment, beyond standard JTA semantics. Features include transaction names,
per-transaction isolation levels, and proper resuming of transactions in all cases.



[[transaction-solutions-to-common-problems]]
=== Solutions to Common Problems

This section describes solutions to some common problems.


[[transaction-solutions-to-common-problems-wrong-ptm]]
==== Using the Wrong Transaction Manager for a Specific `DataSource`

Use the correct `PlatformTransactionManager` implementation based on your choice of
transactional technologies and requirements. Used properly, the Spring Framework merely
provides a straightforward and portable abstraction. If you use global
transactions, you must use the
`org.springframework.transaction.jta.JtaTransactionManager` class (or an
<<transaction-application-server-integration,application server-specific subclass>> of
it) for all your transactional operations. Otherwise, the transaction infrastructure
tries to perform local transactions on such resources as container `DataSource`
instances. Such local transactions do not make sense, and a good application server
treats them as errors.



[[transaction-resources]]
=== Further Resources

For more information about the Spring Framework's transaction support, see:

* https://www.javaworld.com/javaworld/jw-01-2009/jw-01-spring-transactions.html[Distributed
  transactions in Spring, with and without XA] is a JavaWorld presentation in which
  Spring's David Syer guides you through seven patterns for distributed
  transactions in Spring applications, three of them with XA and four without.
* https://www.infoq.com/minibooks/JTDS[_Java Transaction Design Strategies_] is a book
  available from https://www.infoq.com/[InfoQ] that provides a well-paced introduction
  to transactions in Java. It also includes side-by-side examples of how to configure
  and use transactions with both the Spring Framework and EJB3.




[[dao]]
== DAO Support

The Data Access Object (DAO) support in Spring is aimed at making it easy to work with
data access technologies (such as JDBC, Hibernate, or JPA) in a consistent way. This
lets you switch between the aforementioned persistence technologies fairly easily,
and it also lets you code without worrying about catching exceptions that are
specific to each technology.



[[dao-exceptions]]
=== Consistent Exception Hierarchy

Spring provides a convenient translation from technology-specific exceptions, such as
`SQLException` to its own exception class hierarchy, which has `DataAccessException` as
the root exception. These exceptions wrap the original exception so that there is never any
risk that you might lose any information about what might have gone wrong.

In addition to JDBC exceptions, Spring can also wrap JPA- and Hibernate-specific exceptions,
converting them to a set of focused runtime exceptions.
This lets you handle most non-recoverable persistence exceptions
in only the appropriate layers, without having annoying boilerplate
catch-and-throw blocks and exception declarations in your DAOs. (You can still trap
and handle exceptions anywhere you need to though.) As mentioned above, JDBC
exceptions (including database-specific dialects) are also converted to the same
hierarchy, meaning that you can perform some operations with JDBC within a consistent
programming model.

The preceding discussion holds true for the various template classes in Spring's support for various ORM
frameworks. If you use the interceptor-based classes, the application must care
about handling `HibernateExceptions` and `PersistenceExceptions` itself, preferably by
delegating to the `convertHibernateAccessException(..)` or
`convertJpaAccessException()` methods, respectively, of `SessionFactoryUtils`. These methods convert the exceptions
to exceptions that are compatible with the exceptions in the `org.springframework.dao`
exception hierarchy. As `PersistenceExceptions` are unchecked, they can  get
thrown, too (sacrificing generic DAO abstraction in terms of exceptions, though).

The following image shows the exception hierarchy that Spring provides. (Note that the
class hierarchy detailed in the image shows only a subset of the entire
`DataAccessException` hierarchy.)

image::images/DataAccessException.png[]



[[dao-annotations]]
=== Annotations Used to Configure DAO or Repository Classes

The best way to guarantee that your Data Access Objects (DAOs) or repositories provide
exception translation is to use the `@Repository` annotation. This annotation also
lets the component scanning support find and configure your DAOs and repositories
without having to provide XML configuration entries for them. The following example shows
how to use the `@Repository` annotation:

[source,java,indent=0,subs="verbatim,quotes",role="primary"]
.Java
----
	@Repository // <1>
	public class SomeMovieFinder implements MovieFinder {
		// ...
	}
----
<1> The `@Repository` annotation.

[source,kotlin,indent=0,subs="verbatim,quotes",role="secondary"]
.Kotlin
----
	@Repository // <1>
	class SomeMovieFinder : MovieFinder {
		// ...
	}
----
<1> The `@Repository` annotation.


Any DAO or repository implementation needs access to a persistence resource,
depending on the persistence technology used. For example, a JDBC-based repository
needs access to a JDBC `DataSource`, and a JPA-based repository needs access to an
`EntityManager`. The easiest way to accomplish this is to have this resource dependency
injected by using one of the `@Autowired`, `@Inject`, `@Resource` or `@PersistenceContext`
annotations. The following example works for a JPA repository:

[source,java,indent=0,subs="verbatim,quotes",role="primary"]
.Java
----
	@Repository
	public class JpaMovieFinder implements MovieFinder {

		@PersistenceContext
		private EntityManager entityManager;

		// ...
	}
----

[source,kotlin,indent=0,subs="verbatim,quotes",role="secondary"]
.Kotlin
----
	@Repository
	class JpaMovieFinder : MovieFinder {

		@PersistenceContext
		private lateinit var entityManager: EntityManager

		// ...
	}
----


If you use the classic Hibernate APIs, you can inject `SessionFactory`, as the following
example shows:

[source,java,indent=0,subs="verbatim,quotes",role="primary"]
.Java
----
	@Repository
	public class HibernateMovieFinder implements MovieFinder {

		private SessionFactory sessionFactory;

		@Autowired
		public void setSessionFactory(SessionFactory sessionFactory) {
			this.sessionFactory = sessionFactory;
		}

		// ...
	}
----
[source,kotlin,indent=0,subs="verbatim,quotes",role="secondary"]
.Kotlin
----
	@Repository
	class HibernateMovieFinder(private val sessionFactory: SessionFactory) : MovieFinder {
		// ...
	}
----

The last example we show here is for typical JDBC support. You could have the
`DataSource` injected into an initialization method or a constructor, where you would create a
`JdbcTemplate` and other data access support classes (such as `SimpleJdbcCall` and others) by using
this `DataSource`. The following example autowires a `DataSource`:

[source,java,indent=0,subs="verbatim,quotes",role="primary"]
.Java
----
	@Repository
	public class JdbcMovieFinder implements MovieFinder {

		private JdbcTemplate jdbcTemplate;

		@Autowired
		public void init(DataSource dataSource) {
			this.jdbcTemplate = new JdbcTemplate(dataSource);
		}

		// ...
	}
----
[source,kotlin,indent=0,subs="verbatim,quotes",role="secondary"]
.Kotlin
----
	@Repository
	class JdbcMovieFinder(dataSource: DataSource) : MovieFinder {

		private val jdbcTemplate = JdbcTemplate(dataSource)

		// ...
	}
----

NOTE: See the specific coverage of each persistence technology for details on how to
configure the application context to take advantage of these annotations.




[[jdbc]]
== Data Access with JDBC

The value provided by the Spring Framework JDBC abstraction is perhaps best shown by
the sequence of actions outlined in the following table below. The table shows which actions Spring
takes care of and which actions are your responsibility.

[[jdbc-who-does-what]]
.Spring JDBC - who does what?
|===
| Action| Spring| You

| Define connection parameters.
|
| X

| Open the connection.
| X
|

| Specify the SQL statement.
|
| X

| Declare parameters and provide parameter values
|
| X

| Prepare and run the statement.
| X
|

| Set up the loop to iterate through the results (if any).
| X
|

| Do the work for each iteration.
|
| X

| Process any exception.
| X
|

| Handle transactions.
| X
|

| Close the connection, the statement, and the resultset.
| X
|
|===

The Spring Framework takes care of all the low-level details that can make JDBC such a
tedious API.



[[jdbc-choose-style]]
=== Choosing an Approach for JDBC Database Access

You can choose among several approaches to form the basis for your JDBC database access.
In addition to three flavors of `JdbcTemplate`, a new `SimpleJdbcInsert` and
`SimpleJdbcCall` approach optimizes database metadata, and the RDBMS Object style takes a
more object-oriented approach similar to that of JDO Query design. Once you start using
one of these approaches, you can still mix and match to include a feature from a
different approach. All approaches require a JDBC 2.0-compliant driver, and some
advanced features require a JDBC 3.0 driver.

* `JdbcTemplate` is the classic and most popular Spring JDBC approach. This
  "`lowest-level`" approach and all others use a JdbcTemplate under the covers.
* `NamedParameterJdbcTemplate` wraps a `JdbcTemplate` to provide named parameters
  instead of the traditional JDBC `?` placeholders. This approach provides better
  documentation and ease of use when you have multiple parameters for an SQL statement.
* `SimpleJdbcInsert` and `SimpleJdbcCall` optimize database metadata to limit the amount
  of necessary configuration. This approach simplifies coding so that you need to
  provide only the name of the table or procedure and provide a map of parameters matching
  the column names. This works only if the database provides adequate metadata. If the
  database does not provide this metadata, you have to provide explicit
  configuration of the parameters.
* RDBMS objects — including `MappingSqlQuery`, `SqlUpdate`, and `StoredProcedure` —
  require you to create reusable and thread-safe objects during initialization of your
  data-access layer. This approach is modeled after JDO Query, wherein you define your
  query string, declare parameters, and compile the query. Once you do that,
  `execute(...)`, `update(...)`, and `findObject(...)` methods can be called multiple
  times with various parameter values.



[[jdbc-packages]]
=== Package Hierarchy

The Spring Framework's JDBC abstraction framework consists of four different packages:

* `core`: The `org.springframework.jdbc.core` package contains the `JdbcTemplate` class and its
various callback interfaces, plus a variety of related classes. A subpackage named
`org.springframework.jdbc.core.simple` contains the `SimpleJdbcInsert` and
`SimpleJdbcCall` classes. Another subpackage named
`org.springframework.jdbc.core.namedparam` contains the `NamedParameterJdbcTemplate`
class and the related support classes. See <<jdbc-core>>, <<jdbc-advanced-jdbc>>, and
<<jdbc-simple-jdbc>>.

* `datasource`: The `org.springframework.jdbc.datasource` package contains a utility class for easy
`DataSource` access and various simple `DataSource` implementations that you can use for
testing and running unmodified JDBC code outside of a Java EE container. A subpackage
named `org.springfamework.jdbc.datasource.embedded` provides support for creating
embedded databases by using Java database engines, such as HSQL, H2, and Derby. See
<<jdbc-connections>> and <<jdbc-embedded-database-support>>.

* `object`: The `org.springframework.jdbc.object` package contains classes that represent RDBMS
queries, updates, and stored procedures as thread-safe, reusable objects. See
<<jdbc-object>>. This approach is modeled by JDO, although objects returned by queries
are naturally disconnected from the database. This higher-level of JDBC abstraction
depends on the lower-level abstraction in the `org.springframework.jdbc.core` package.

* `support`: The `org.springframework.jdbc.support` package provides `SQLException` translation
functionality and some utility classes. Exceptions thrown during JDBC processing are
translated to exceptions defined in the `org.springframework.dao` package. This means
that code using the Spring JDBC abstraction layer does not need to implement JDBC or
RDBMS-specific error handling. All translated exceptions are unchecked, which gives you
the option of catching the exceptions from which you can recover while letting other
exceptions be propagated to the caller. See <<jdbc-SQLExceptionTranslator>>.



[[jdbc-core]]
=== Using the JDBC Core Classes to Control Basic JDBC Processing and Error Handling

This section covers how to use the JDBC core classes to control basic JDBC processing,
including error handling. It includes the following topics:

* <<jdbc-JdbcTemplate>>
* <<jdbc-NamedParameterJdbcTemplate>>
* <<jdbc-SQLExceptionTranslator>>
* <<jdbc-statements-executing>>
* <<jdbc-statements-querying>>
* <<jdbc-updates>>
* <<jdbc-auto-generated-keys>>


[[jdbc-JdbcTemplate]]
==== Using `JdbcTemplate`

`JdbcTemplate` is the central class in the JDBC core package. It handles the
creation and release of resources, which helps you avoid common errors, such as
forgetting to close the connection. It performs the basic tasks of the core JDBC
workflow (such as statement creation and execution), leaving application code to provide
SQL and extract results. The `JdbcTemplate` class:

* Runs SQL queries
* Updates statements and stored procedure calls
* Performs iteration over `ResultSet` instances and extraction of returned parameter values.
* Catches JDBC exceptions and translates them to the generic, more informative, exception
hierarchy defined in the `org.springframework.dao` package. (See <<dao-exceptions>>.)

When you use the `JdbcTemplate` for your code, you need only to implement callback
interfaces, giving them a clearly defined contract. Given a `Connection` provided by the
`JdbcTemplate` class, the `PreparedStatementCreator`
callback interface creates a prepared statement, providing SQL and any necessary parameters. The same is true for the
`CallableStatementCreator` interface, which creates callable statements. The
`RowCallbackHandler` interface extracts values from each row of a `ResultSet`.

You can use `JdbcTemplate` within a DAO implementation through direct instantiation
with a `DataSource` reference, or you can configure it in a Spring IoC container and give it to
DAOs as a bean reference.

NOTE: The `DataSource` should always be configured as a bean in the Spring IoC container. In
the first case the bean is given to the service directly; in the second case it is given
to the prepared template.

All SQL issued by this class is logged at the `DEBUG` level under the category
corresponding to the fully qualified class name of the template instance (typically
`JdbcTemplate`, but it may be different if you use a custom subclass of the
`JdbcTemplate` class).

The following sections provide some examples of `JdbcTemplate` usage. These examples
are not an exhaustive list of all of the functionality exposed by the `JdbcTemplate`.
See the attendant {api-spring-framework}/jdbc/core/JdbcTemplate.html[javadoc] for that.

[[jdbc-JdbcTemplate-examples-query]]
===== Querying (`SELECT`)

The following query gets the number of rows in a relation:

[source,java,indent=0,subs="verbatim,quotes",role="primary"]
.Java
----
	int rowCount = this.jdbcTemplate.queryForObject("select count(*) from t_actor", Integer.class);
----
[source,kotlin,indent=0,subs="verbatim,quotes",role="secondary"]
.Kotlin
----
	val rowCount = jdbcTemplate.queryForObject<Int>("select count(*) from t_actor")!!
----

The following query uses a bind variable:

[source,java,indent=0,subs="verbatim,quotes",role="primary"]
.Java
----
	int countOfActorsNamedJoe = this.jdbcTemplate.queryForObject(
			"select count(*) from t_actor where first_name = ?", Integer.class, "Joe");
----
[source,kotlin,indent=0,subs="verbatim,quotes",role="secondary"]
.Kotlin
----
	val countOfActorsNamedJoe = jdbcTemplate.queryForObject<Int>(
			"select count(*) from t_actor where first_name = ?", arrayOf("Joe"))!!
----


The following query looks for a `String`:

[source,java,indent=0,subs="verbatim,quotes",role="primary"]
.Java
----
	String lastName = this.jdbcTemplate.queryForObject(
			"select last_name from t_actor where id = ?",
			String.class, 1212L);
----
[source,kotlin,indent=0,subs="verbatim,quotes",role="secondary"]
.Kotlin
----
	val lastName = this.jdbcTemplate.queryForObject<String>(
			"select last_name from t_actor where id = ?",
			arrayOf(1212L))!!
----

The following query finds and populates a single domain object:

[source,java,indent=0,subs="verbatim,quotes",role="primary"]
.Java
----
	Actor actor = jdbcTemplate.queryForObject(
			"select first_name, last_name from t_actor where id = ?",
			(resultSet, rowNum) -> {
				Actor newActor = new Actor();
				newActor.setFirstName(resultSet.getString("first_name"));
				newActor.setLastName(resultSet.getString("last_name"));
				return newActor;
			},
			1212L);
----
[source,kotlin,indent=0,subs="verbatim,quotes",role="secondary"]
.Kotlin
----
	val actor = jdbcTemplate.queryForObject(
				"select first_name, last_name from t_actor where id = ?",
				arrayOf(1212L)) { rs, _ ->
			Actor(rs.getString("first_name"), rs.getString("last_name"))
		}
----

The following query finds and populates a list of domain objects:

[source,java,indent=0,subs="verbatim,quotes",role="primary"]
.Java
----
	List<Actor> actors = this.jdbcTemplate.query(
			"select first_name, last_name from t_actor",
			(resultSet, rowNum) -> {
				Actor actor = new Actor();
				actor.setFirstName(resultSet.getString("first_name"));
				actor.setLastName(resultSet.getString("last_name"));
				return actor;
			});
----
[source,kotlin,indent=0,subs="verbatim,quotes",role="secondary"]
.Kotlin
----
	val actors = jdbcTemplate.query("select first_name, last_name from t_actor") { rs, _ ->
			Actor(rs.getString("first_name"), rs.getString("last_name"))
----

If the last two snippets of code actually existed in the same application, it would make
sense to remove the duplication present in the two `RowMapper` lambda expressions and
extract them out into a single field that could then be referenced by DAO methods as needed.
For example, it may be better to write the preceding code snippet as follows:

[source,java,indent=0,subs="verbatim,quotes",role="primary"]
.Java
----
	private final RowMapper<Actor> actorRowMapper = (resultSet, rowNum) -> {
		Actor actor = new Actor();
		actor.setFirstName(resultSet.getString("first_name"));
		actor.setLastName(resultSet.getString("last_name"));
		return actor;
	};

	public List<Actor> findAllActors() {
		return this.jdbcTemplate.query( "select first_name, last_name from t_actor", actorRowMapper);
	}
----
[source,kotlin,indent=0,subs="verbatim,quotes",role="secondary"]
.Kotlin
----
	val actorMapper = RowMapper<Actor> { rs: ResultSet, rowNum: Int ->
		Actor(rs.getString("first_name"), rs.getString("last_name"))
	}

	fun findAllActors(): List<Actor> {
		return jdbcTemplate.query("select first_name, last_name from t_actor", actorMapper)
	}
----

[[jdbc-JdbcTemplate-examples-update]]
===== Updating (`INSERT`, `UPDATE`, and `DELETE`) with `JdbcTemplate`

You can use the `update(..)` method to perform insert, update, and delete operations.
Parameter values are usually provided as variable arguments or, alternatively, as an object array.

The following example inserts a new entry:

[source,java,indent=0,subs="verbatim,quotes",role="primary"]
.Java
----
	this.jdbcTemplate.update(
			"insert into t_actor (first_name, last_name) values (?, ?)",
			"Leonor", "Watling");
----
[source,kotlin,indent=0,subs="verbatim,quotes",role="secondary"]
.Kotlin
----
	jdbcTemplate.update(
			"insert into t_actor (first_name, last_name) values (?, ?)",
			"Leonor", "Watling")
----

The following example updates an existing entry:

[source,java,indent=0,subs="verbatim,quotes",role="primary"]
.Java
----
	this.jdbcTemplate.update(
			"update t_actor set last_name = ? where id = ?",
			"Banjo", 5276L);
----
[source,kotlin,indent=0,subs="verbatim,quotes",role="secondary"]
.Kotlin
----
	jdbcTemplate.update(
			"update t_actor set last_name = ? where id = ?",
			"Banjo", 5276L)
----

The following example deletes an entry:

[source,java,indent=0,subs="verbatim,quotes",role="primary"]
.Java
----
	this.jdbcTemplate.update(
			"delete from t_actor where id = ?",
			Long.valueOf(actorId));
----
[source,kotlin,indent=0,subs="verbatim,quotes",role="secondary"]
.Kotlin
----
	jdbcTemplate.update("delete from t_actor where id = ?", actorId.toLong())
----

[[jdbc-JdbcTemplate-examples-other]]
===== Other `JdbcTemplate` Operations

You can use the `execute(..)` method to run any arbitrary SQL. Consequently, the
method is often used for DDL statements. It is heavily overloaded with variants that take
callback interfaces, binding variable arrays, and so on. The following example creates a
table:

[source,java,indent=0,subs="verbatim,quotes",role="primary"]
.Java
----
	this.jdbcTemplate.execute("create table mytable (id integer, name varchar(100))");
----
[source,kotlin,indent=0,subs="verbatim,quotes",role="secondary"]
.Kotlin
----
	jdbcTemplate.execute("create table mytable (id integer, name varchar(100))")
----

The following example invokes a stored procedure:

[source,java,indent=0,subs="verbatim,quotes",role="primary"]
.Java
----
	this.jdbcTemplate.update(
			"call SUPPORT.REFRESH_ACTORS_SUMMARY(?)",
			Long.valueOf(unionId));
----
[source,kotlin,indent=0,subs="verbatim,quotes",role="secondary"]
.Kotlin
----
	jdbcTemplate.update(
			"call SUPPORT.REFRESH_ACTORS_SUMMARY(?)",
			unionId.toLong())
----


More sophisticated stored procedure support is <<jdbc-StoredProcedure, covered later>>.

[[jdbc-JdbcTemplate-idioms]]
===== `JdbcTemplate` Best Practices

Instances of the `JdbcTemplate` class are thread-safe, once configured. This is
important because it means that you can configure a single instance of a `JdbcTemplate`
and then safely inject this shared reference into multiple DAOs (or repositories).
The `JdbcTemplate` is stateful, in that it maintains a reference to a `DataSource`, but
this state is not conversational state.

A common practice when using the `JdbcTemplate` class (and the associated
<<jdbc-NamedParameterJdbcTemplate, `NamedParameterJdbcTemplate`>> class) is to
configure a `DataSource` in your Spring configuration file and then dependency-inject
that shared `DataSource` bean into your DAO classes. The `JdbcTemplate` is created in
the setter for the `DataSource`. This leads to DAOs that resemble the following:

[source,java,indent=0,subs="verbatim,quotes",role="primary"]
.Java
----
	public class JdbcCorporateEventDao implements CorporateEventDao {

		private JdbcTemplate jdbcTemplate;

		public void setDataSource(DataSource dataSource) {
			this.jdbcTemplate = new JdbcTemplate(dataSource);
		}

		// JDBC-backed implementations of the methods on the CorporateEventDao follow...
	}
----
[source,kotlin,indent=0,subs="verbatim,quotes",role="secondary"]
.Kotlin
----
	class JdbcCorporateEventDao(dataSource: DataSource) : CorporateEventDao {

		private val jdbcTemplate = JdbcTemplate(dataSource)

		// JDBC-backed implementations of the methods on the CorporateEventDao follow...
	}
----

The following example shows the corresponding XML configuration:

[source,xml,indent=0,subs="verbatim,quotes"]
----
	<?xml version="1.0" encoding="UTF-8"?>
	<beans xmlns="http://www.springframework.org/schema/beans"
		xmlns:xsi="http://www.w3.org/2001/XMLSchema-instance"
		xmlns:context="http://www.springframework.org/schema/context"
		xsi:schemaLocation="
			http://www.springframework.org/schema/beans
			https://www.springframework.org/schema/beans/spring-beans.xsd
			http://www.springframework.org/schema/context
			https://www.springframework.org/schema/context/spring-context.xsd">

		<bean id="corporateEventDao" class="com.example.JdbcCorporateEventDao">
			<property name="dataSource" ref="dataSource"/>
		</bean>

		<bean id="dataSource" class="org.apache.commons.dbcp.BasicDataSource" destroy-method="close">
			<property name="driverClassName" value="${jdbc.driverClassName}"/>
			<property name="url" value="${jdbc.url}"/>
			<property name="username" value="${jdbc.username}"/>
			<property name="password" value="${jdbc.password}"/>
		</bean>

		<context:property-placeholder location="jdbc.properties"/>

	</beans>
----

An alternative to explicit configuration is to use component-scanning and annotation
support for dependency injection. In this case, you can annotate the class with `@Repository`
(which makes it a candidate for component-scanning) and annotate the `DataSource` setter
method with `@Autowired`. The following example shows how to do so:

[source,java,indent=0,subs="verbatim,quotes",role="primary"]
.Java
----
	@Repository // <1>
	public class JdbcCorporateEventDao implements CorporateEventDao {

		private JdbcTemplate jdbcTemplate;

		@Autowired // <2>
		public void setDataSource(DataSource dataSource) {
			this.jdbcTemplate = new JdbcTemplate(dataSource); // <3>
		}

		// JDBC-backed implementations of the methods on the CorporateEventDao follow...
	}
----
<1> Annotate the class with `@Repository`.
<2> Annotate the `DataSource` setter method with `@Autowired`.
<3> Create a new `JdbcTemplate` with the `DataSource`.

[source,kotlin,indent=0,subs="verbatim,quotes",role="secondary"]
.Kotlin
----
	@Repository // <1>
	class JdbcCorporateEventDao(dataSource: DataSource) : CorporateEventDao { // <2>

		private val jdbcTemplate = JdbcTemplate(dataSource) // <3>

		// JDBC-backed implementations of the methods on the CorporateEventDao follow...
	}
----
<1> Annotate the class with `@Repository`.
<2> Constructor injection of the `DataSource`.
<3> Create a new `JdbcTemplate` with the `DataSource`.


The following example shows the corresponding XML configuration:

[source,xml,indent=0,subs="verbatim,quotes"]
----
	<?xml version="1.0" encoding="UTF-8"?>
	<beans xmlns="http://www.springframework.org/schema/beans"
		xmlns:xsi="http://www.w3.org/2001/XMLSchema-instance"
		xmlns:context="http://www.springframework.org/schema/context"
		xsi:schemaLocation="
			http://www.springframework.org/schema/beans
			https://www.springframework.org/schema/beans/spring-beans.xsd
			http://www.springframework.org/schema/context
			https://www.springframework.org/schema/context/spring-context.xsd">

		<!-- Scans within the base package of the application for @Component classes to configure as beans -->
		<context:component-scan base-package="org.springframework.docs.test" />

		<bean id="dataSource" class="org.apache.commons.dbcp.BasicDataSource" destroy-method="close">
			<property name="driverClassName" value="${jdbc.driverClassName}"/>
			<property name="url" value="${jdbc.url}"/>
			<property name="username" value="${jdbc.username}"/>
			<property name="password" value="${jdbc.password}"/>
		</bean>

		<context:property-placeholder location="jdbc.properties"/>

	</beans>
----

If you use Spring's `JdbcDaoSupport` class and your various JDBC-backed DAO classes
extend from it, your sub-class inherits a `setDataSource(..)` method from the
`JdbcDaoSupport` class. You can choose whether to inherit from this class. The
`JdbcDaoSupport` class is provided as a convenience only.

Regardless of which of the above template initialization styles you choose to use (or
not), it is seldom necessary to create a new instance of a `JdbcTemplate` class each
time you want to run SQL. Once configured, a `JdbcTemplate` instance is thread-safe.
If your application accesses multiple
databases, you may want multiple `JdbcTemplate` instances, which requires multiple `DataSources` and, subsequently, multiple differently
configured `JdbcTemplate` instances.


[[jdbc-NamedParameterJdbcTemplate]]
==== Using `NamedParameterJdbcTemplate`

The `NamedParameterJdbcTemplate` class adds support for programming JDBC statements
by using named parameters, as opposed to programming JDBC statements using only classic
placeholder ( `'?'`) arguments. The `NamedParameterJdbcTemplate` class wraps a
`JdbcTemplate` and delegates to the wrapped `JdbcTemplate` to do much of its work. This
section describes only those areas of the `NamedParameterJdbcTemplate` class that differ
from the `JdbcTemplate` itself -- namely, programming JDBC statements by using named
parameters. The following example shows how to use `NamedParameterJdbcTemplate`:

[source,java,indent=0,subs="verbatim,quotes",role="primary"]
.Java
----
	// some JDBC-backed DAO class...
	private NamedParameterJdbcTemplate namedParameterJdbcTemplate;

	public void setDataSource(DataSource dataSource) {
		this.namedParameterJdbcTemplate = new NamedParameterJdbcTemplate(dataSource);
	}

	public int countOfActorsByFirstName(String firstName) {

		String sql = "select count(*) from T_ACTOR where first_name = :first_name";

		SqlParameterSource namedParameters = new MapSqlParameterSource("first_name", firstName);

		return this.namedParameterJdbcTemplate.queryForObject(sql, namedParameters, Integer.class);
	}
----

[source,kotlin,indent=0,subs="verbatim,quotes",role="secondary"]
.Kotlin
----
	private val namedParameterJdbcTemplate = NamedParameterJdbcTemplate(dataSource)

	fun countOfActorsByFirstName(firstName: String): Int {
		val sql = "select count(*) from T_ACTOR where first_name = :first_name"
		val namedParameters = MapSqlParameterSource("first_name", firstName)
		return namedParameterJdbcTemplate.queryForObject(sql, namedParameters, Int::class.java)!!
	}
----

Notice the use of the named parameter notation in the value assigned to the `sql`
variable and the corresponding value that is plugged into the `namedParameters`
variable (of type `MapSqlParameterSource`).

Alternatively, you can pass along named parameters and their corresponding values to a
`NamedParameterJdbcTemplate` instance by using the `Map`-based style.The remaining
methods exposed by the `NamedParameterJdbcOperations` and implemented by the
`NamedParameterJdbcTemplate` class follow a similar pattern and are not covered here.

The following example shows the use of the `Map`-based style:

[source,java,indent=0,subs="verbatim,quotes",role="primary"]
.Java
----
	// some JDBC-backed DAO class...
	private NamedParameterJdbcTemplate namedParameterJdbcTemplate;

	public void setDataSource(DataSource dataSource) {
		this.namedParameterJdbcTemplate = new NamedParameterJdbcTemplate(dataSource);
	}

	public int countOfActorsByFirstName(String firstName) {

		String sql = "select count(*) from T_ACTOR where first_name = :first_name";

		Map<String, String> namedParameters = Collections.singletonMap("first_name", firstName);

		return this.namedParameterJdbcTemplate.queryForObject(sql, namedParameters,  Integer.class);
	}
----
[source,kotlin,indent=0,subs="verbatim,quotes",role="secondary"]
.Kotlin
----
	// some JDBC-backed DAO class...
	private val namedParameterJdbcTemplate = NamedParameterJdbcTemplate(dataSource)

	fun countOfActorsByFirstName(firstName: String): Int {
		val sql = "select count(*) from T_ACTOR where first_name = :first_name"
		val namedParameters = mapOf("first_name" to firstName)
		return namedParameterJdbcTemplate.queryForObject(sql, namedParameters, Int::class.java)!!
	}
----

One nice feature related to the `NamedParameterJdbcTemplate` (and existing in the same
Java package) is the `SqlParameterSource` interface. You have already seen an example of
an implementation of this interface in one of the previous code snippets (the
`MapSqlParameterSource` class). An `SqlParameterSource` is a source of named parameter
values to a `NamedParameterJdbcTemplate`. The `MapSqlParameterSource` class is a
simple implementation that is an adapter around a `java.util.Map`, where the keys
are the parameter names and the values are the parameter values.

Another `SqlParameterSource` implementation is the `BeanPropertySqlParameterSource`
class. This class wraps an arbitrary JavaBean (that is, an instance of a class that
adheres to https://www.oracle.com/technetwork/java/javase/documentation/spec-136004.html[the
JavaBean conventions]) and uses the properties of the wrapped JavaBean as the source
of named parameter values.

The following example shows a typical JavaBean:

[source,java,indent=0,subs="verbatim,quotes",role="primary"]
.Java
----
	public class Actor {

		private Long id;
		private String firstName;
		private String lastName;

		public String getFirstName() {
			return this.firstName;
		}

		public String getLastName() {
			return this.lastName;
		}

		public Long getId() {
			return this.id;
		}

		// setters omitted...

	}
----
[source,kotlin,indent=0,subs="verbatim,quotes",role="secondary"]
.Kotlin
----
	data class Actor(val id: Long, val firstName: String, val lastName: String)
----

The following example uses a `NamedParameterJdbcTemplate` to return the count of the
members of the class shown in the preceding example:

[source,java,indent=0,subs="verbatim,quotes",role="primary"]
.Java
----
	// some JDBC-backed DAO class...
	private NamedParameterJdbcTemplate namedParameterJdbcTemplate;

	public void setDataSource(DataSource dataSource) {
		this.namedParameterJdbcTemplate = new NamedParameterJdbcTemplate(dataSource);
	}

	public int countOfActors(Actor exampleActor) {

		// notice how the named parameters match the properties of the above 'Actor' class
		String sql = "select count(*) from T_ACTOR where first_name = :firstName and last_name = :lastName";

		SqlParameterSource namedParameters = new BeanPropertySqlParameterSource(exampleActor);

		return this.namedParameterJdbcTemplate.queryForObject(sql, namedParameters, Integer.class);
	}
----
[source,kotlin,indent=0,subs="verbatim,quotes",role="secondary"]
.Kotlin
----
	// some JDBC-backed DAO class...
	private val namedParameterJdbcTemplate = NamedParameterJdbcTemplate(dataSource)

	private val namedParameterJdbcTemplate = NamedParameterJdbcTemplate(dataSource)

	fun countOfActors(exampleActor: Actor): Int {
		// notice how the named parameters match the properties of the above 'Actor' class
		val sql = "select count(*) from T_ACTOR where first_name = :firstName and last_name = :lastName"
		val namedParameters = BeanPropertySqlParameterSource(exampleActor)
		return namedParameterJdbcTemplate.queryForObject(sql, namedParameters, Int::class.java)!!
	}
----

Remember that the `NamedParameterJdbcTemplate` class wraps a classic `JdbcTemplate`
template. If you need access to the wrapped `JdbcTemplate` instance to access
functionality that is present only in the `JdbcTemplate` class, you can use the
`getJdbcOperations()` method to access the wrapped `JdbcTemplate` through the
`JdbcOperations` interface.

See also <<jdbc-JdbcTemplate-idioms>> for guidelines on using the
`NamedParameterJdbcTemplate` class in the context of an application.


[[jdbc-SQLExceptionTranslator]]
==== Using `SQLExceptionTranslator`

`SQLExceptionTranslator` is an interface to be implemented by classes that can translate
between `SQLExceptions` and Spring's own `org.springframework.dao.DataAccessException`,
which is agnostic in regard to data access strategy. Implementations can be generic (for
example, using SQLState codes for JDBC) or proprietary (for example, using Oracle error
codes) for greater precision.

`SQLErrorCodeSQLExceptionTranslator` is the implementation of `SQLExceptionTranslator`
that is used by default. This implementation uses specific vendor codes. It is more
precise than the `SQLState` implementation. The error code translations are based on
codes held in a JavaBean type class called `SQLErrorCodes`. This class is created and
populated by an `SQLErrorCodesFactory`, which (as the name suggests) is a factory for
creating `SQLErrorCodes` based on the contents of a configuration file named
`sql-error-codes.xml`. This file is populated with vendor codes and based on the
`DatabaseProductName` taken from `DatabaseMetaData`. The codes for the actual
database you are using are used.

The `SQLErrorCodeSQLExceptionTranslator` applies matching rules in the following sequence:

. Any custom translation implemented by a subclass. Normally, the provided concrete
  `SQLErrorCodeSQLExceptionTranslator` is used, so this rule does not apply. It
  applies only if you have actually provided a subclass implementation.
. Any custom implementation of the `SQLExceptionTranslator` interface that is provided
  as the `customSqlExceptionTranslator` property of the `SQLErrorCodes` class.
. The list of instances of the `CustomSQLErrorCodesTranslation` class (provided for the
  `customTranslations` property of the `SQLErrorCodes` class) are searched for a match.
. Error code matching is applied.
. Use the fallback translator. `SQLExceptionSubclassTranslator` is the default fallback
  translator. If this translation is not available, the next fallback translator is
  the `SQLStateSQLExceptionTranslator`.

NOTE: The `SQLErrorCodesFactory` is used by default to define `Error` codes and custom exception
translations. They are looked up in a file named `sql-error-codes.xml` from the
classpath, and the matching `SQLErrorCodes` instance is located based on the database
name from the database metadata of the database in use.

You can extend `SQLErrorCodeSQLExceptionTranslator`, as the following example shows:

[source,java,indent=0,subs="verbatim,quotes",role="primary"]
.Java
----
	public class CustomSQLErrorCodesTranslator extends SQLErrorCodeSQLExceptionTranslator {

		protected DataAccessException customTranslate(String task, String sql, SQLException sqlEx) {
			if (sqlEx.getErrorCode() == -12345) {
				return new DeadlockLoserDataAccessException(task, sqlEx);
			}
			return null;
		}
	}
----
[source,kotlin,indent=0,subs="verbatim,quotes",role="secondary"]
.Kotlin
----
	class CustomSQLErrorCodesTranslator : SQLErrorCodeSQLExceptionTranslator() {

		override fun customTranslate(task: String, sql: String?, sqlEx: SQLException): DataAccessException? {
			if (sqlEx.errorCode == -12345) {
					return DeadlockLoserDataAccessException(task, sqlEx)
				}
				return null;
		}
	}
----

In the preceding example, the specific error code (`-12345`) is translated, while other errors are
left to be translated by the default translator implementation. To use this custom
translator, you must pass it to the `JdbcTemplate` through the method
`setExceptionTranslator`, and you must use this `JdbcTemplate` for all of the data access
processing where this translator is needed. The following example shows how you can use this custom
translator:

[source,java,indent=0,subs="verbatim,quotes",role="primary"]
.Java
----
	private JdbcTemplate jdbcTemplate;

	public void setDataSource(DataSource dataSource) {

		// create a JdbcTemplate and set data source
		this.jdbcTemplate = new JdbcTemplate();
		this.jdbcTemplate.setDataSource(dataSource);

		// create a custom translator and set the DataSource for the default translation lookup
		CustomSQLErrorCodesTranslator tr = new CustomSQLErrorCodesTranslator();
		tr.setDataSource(dataSource);
		this.jdbcTemplate.setExceptionTranslator(tr);

	}

	public void updateShippingCharge(long orderId, long pct) {
		// use the prepared JdbcTemplate for this update
		this.jdbcTemplate.update("update orders" +
			" set shipping_charge = shipping_charge * ? / 100" +
			" where id = ?", pct, orderId);
	}
----
[source,kotlin,indent=0,subs="verbatim,quotes",role="secondary"]
.Kotlin
----
	// create a JdbcTemplate and set data source
	private val jdbcTemplate = JdbcTemplate(dataSource).apply {
		// create a custom translator and set the DataSource for the default translation lookup
		exceptionTranslator = CustomSQLErrorCodesTranslator().apply {
			this.dataSource = dataSource
		}
	}

	fun updateShippingCharge(orderId: Long, pct: Long) {
		// use the prepared JdbcTemplate for this update
		this.jdbcTemplate!!.update("update orders" +
				" set shipping_charge = shipping_charge * ? / 100" +
				" where id = ?", pct, orderId)
	}
----

The custom translator is passed a data source in order to look up the error codes in
`sql-error-codes.xml`.


[[jdbc-statements-executing]]
==== Running Statements

Running an SQL statement requires very little code. You need a `DataSource` and a
`JdbcTemplate`, including the convenience methods that are provided with the
`JdbcTemplate`. The following example shows what you need to include for a minimal but
fully functional class that creates a new table:

[source,java,indent=0,subs="verbatim,quotes",role="primary"]
.Java
----
	import javax.sql.DataSource;
	import org.springframework.jdbc.core.JdbcTemplate;

	public class ExecuteAStatement {

		private JdbcTemplate jdbcTemplate;

		public void setDataSource(DataSource dataSource) {
			this.jdbcTemplate = new JdbcTemplate(dataSource);
		}

		public void doExecute() {
			this.jdbcTemplate.execute("create table mytable (id integer, name varchar(100))");
		}
	}
----
[source,kotlin,indent=0,subs="verbatim,quotes",role="secondary"]
.Kotlin
----
	import javax.sql.DataSource
	import org.springframework.jdbc.core.JdbcTemplate

	class ExecuteAStatement(dataSource: DataSource) {

		private val jdbcTemplate = JdbcTemplate(dataSource)

		fun doExecute() {
			jdbcTemplate.execute("create table mytable (id integer, name varchar(100))")
		}
	}
----


[[jdbc-statements-querying]]
==== Running Queries

Some query methods return a single value. To retrieve a count or a specific value from
one row, use `queryForObject(..)`. The latter converts the returned JDBC `Type` to the
Java class that is passed in as an argument. If the type conversion is invalid, an
`InvalidDataAccessApiUsageException` is thrown. The following example contains two
query methods, one for an `int` and one that queries for a `String`:

[source,java,indent=0,subs="verbatim,quotes",role="primary"]
.Java
----
	import javax.sql.DataSource;
	import org.springframework.jdbc.core.JdbcTemplate;

	public class RunAQuery {

		private JdbcTemplate jdbcTemplate;

		public void setDataSource(DataSource dataSource) {
			this.jdbcTemplate = new JdbcTemplate(dataSource);
		}

		public int getCount() {
			return this.jdbcTemplate.queryForObject("select count(*) from mytable", Integer.class);
		}

		public String getName() {
			return this.jdbcTemplate.queryForObject("select name from mytable", String.class);
		}
	}
----
[source,kotlin,indent=0,subs="verbatim,quotes",role="secondary"]
.Kotlin
----
import javax.sql.DataSource
import org.springframework.jdbc.core.JdbcTemplate

class RunAQuery(dataSource: DataSource) {

	private val jdbcTemplate = JdbcTemplate(dataSource)

	val count: Int
		get() = jdbcTemplate.queryForObject("select count(*) from mytable")!!

	val name: String?
		get() = jdbcTemplate.queryForObject("select name from mytable")
}
----

In addition to the single result query methods, several methods return a list with an
entry for each row that the query returned. The most generic method is `queryForList(..)`,
which returns a `List` where each element is a `Map` containing one entry for each column,
using the column name as the key. If you add a method to the preceding example to retrieve a
list of all the rows, it might be as follows:

[source,java,indent=0,subs="verbatim,quotes",role="primary"]
.Java
----
	private JdbcTemplate jdbcTemplate;

	public void setDataSource(DataSource dataSource) {
		this.jdbcTemplate = new JdbcTemplate(dataSource);
	}

	public List<Map<String, Object>> getList() {
		return this.jdbcTemplate.queryForList("select * from mytable");
	}
----
[source,kotlin,indent=0,subs="verbatim,quotes",role="secondary"]
.Kotlin
----
	private val jdbcTemplate = JdbcTemplate(dataSource)

	fun getList(): List<Map<String, Any>> {
		return jdbcTemplate.queryForList("select * from mytable")
	}
----

The returned list would resemble the following:

[literal,subs="verbatim,quotes"]
----
[{name=Bob, id=1}, {name=Mary, id=2}]
----


[[jdbc-updates]]
==== Updating the Database

The following example updates a column for a certain primary key:

[source,java,indent=0,subs="verbatim,quotes",role="primary"]
.Java
----
	import javax.sql.DataSource;
	import org.springframework.jdbc.core.JdbcTemplate;

	public class ExecuteAnUpdate {

		private JdbcTemplate jdbcTemplate;

		public void setDataSource(DataSource dataSource) {
			this.jdbcTemplate = new JdbcTemplate(dataSource);
		}

		public void setName(int id, String name) {
			this.jdbcTemplate.update("update mytable set name = ? where id = ?", name, id);
		}
	}
----
[source,kotlin,indent=0,subs="verbatim,quotes",role="secondary"]
.Kotlin
----
	import javax.sql.DataSource
	import org.springframework.jdbc.core.JdbcTemplate

	class ExecuteAnUpdate(dataSource: DataSource) {

		private val jdbcTemplate = JdbcTemplate(dataSource)

		fun setName(id: Int, name: String) {
			jdbcTemplate.update("update mytable set name = ? where id = ?", name, id)
		}
	}
----

In the preceding example,
an SQL statement has placeholders for row parameters. You can pass the parameter values
in as varargs or ,alternatively, as an array of objects. Thus, you should explicitly wrap primitives
in the primitive wrapper classes, or you should use auto-boxing.


[[jdbc-auto-generated-keys]]
==== Retrieving Auto-generated Keys

An `update()` convenience method supports the retrieval of primary keys generated by the
database. This support is part of the JDBC 3.0 standard. See Chapter 13.6 of the
specification for details. The method takes a `PreparedStatementCreator` as its first
argument, and this is the way the required insert statement is specified. The other
argument is a `KeyHolder`, which contains the generated key on successful return from the
update. There is no standard single way to create an appropriate `PreparedStatement`
(which explains why the method signature is the way it is). The following example works
on Oracle but may not work on other platforms:

[source,java,indent=0,subs="verbatim,quotes",role="primary"]
.Java
----
	final String INSERT_SQL = "insert into my_test (name) values(?)";
	final String name = "Rob";

	KeyHolder keyHolder = new GeneratedKeyHolder();
	jdbcTemplate.update(connection -> {
		PreparedStatement ps = connection.prepareStatement(INSERT_SQL, new String[] { "id" });
		ps.setString(1, name);
		return ps;
	}, keyHolder);

	// keyHolder.getKey() now contains the generated key
----
[source,kotlin,indent=0,subs="verbatim,quotes",role="secondary"]
.Kotlin
----
	val INSERT_SQL = "insert into my_test (name) values(?)"
	val name = "Rob"

	val keyHolder = GeneratedKeyHolder()
	jdbcTemplate.update({
		it.prepareStatement (INSERT_SQL, arrayOf("id")).apply { setString(1, name) }
	}, keyHolder)

	// keyHolder.getKey() now contains the generated key
----



[[jdbc-connections]]
=== Controlling Database Connections

This section covers:

* <<jdbc-datasource>>
* <<jdbc-DataSourceUtils>>
* <<jdbc-SmartDataSource>>
* <<jdbc-AbstractDataSource>>
* <<jdbc-SingleConnectionDataSource>>
* <<jdbc-DriverManagerDataSource>>
* <<jdbc-TransactionAwareDataSourceProxy>>
* <<jdbc-DataSourceTransactionManager>>


[[jdbc-datasource]]
==== Using `DataSource`

Spring obtains a connection to the database through a `DataSource`. A `DataSource` is
part of the JDBC specification and is a generalized connection factory. It lets a
container or a framework hide connection pooling and transaction management issues
from the application code. As a developer, you need not know details about how to
connect to the database. That is the responsibility of the administrator who sets up
the datasource. You most likely fill both roles as you develop and test code, but you
do not necessarily have to know how the production data source is configured.

When you use Spring's JDBC layer, you can obtain a data source from JNDI, or you can
configure your own with a connection pool implementation provided by a third party.
Traditional choices are Apache Commons DBCP and C3P0 with bean-style `DataSource` classes;
for a modern JDBC connection pool, consider HikariCP with its builder-style API instead.

NOTE: You should use the `DriverManagerDataSource` and `SimpleDriverDataSource` classes
(as included in the Spring distribution) only for testing purposes! Those variants do not
provide pooling and perform poorly when multiple requests for a connection are made.

The following section uses Spring's `DriverManagerDataSource` implementation.
Several other `DataSource` variants are covered later.

To configure a `DriverManagerDataSource`:

. Obtain a connection with `DriverManagerDataSource` as you typically obtain a JDBC
  connection.
. Specify the fully qualified classname of the JDBC driver so that the `DriverManager`
  can load the driver class.
. Provide a URL that varies between JDBC drivers. (See the documentation for your driver
  for the correct value.)
. Provide a username and a password to connect to the database.

The following example shows how to configure a `DriverManagerDataSource` in Java:

[source,java,indent=0,subs="verbatim,quotes",role="primary"]
.Java
----
	DriverManagerDataSource dataSource = new DriverManagerDataSource();
	dataSource.setDriverClassName("org.hsqldb.jdbcDriver");
	dataSource.setUrl("jdbc:hsqldb:hsql://localhost:");
	dataSource.setUsername("sa");
	dataSource.setPassword("");
----
[source,kotlin,indent=0,subs="verbatim,quotes",role="secondary"]
.Kotlin
----
	val dataSource = DriverManagerDataSource().apply {
		setDriverClassName("org.hsqldb.jdbcDriver")
		url = "jdbc:hsqldb:hsql://localhost:"
		username = "sa"
		password = ""
	}
----

The following example shows the corresponding XML configuration:

[source,xml,indent=0,subs="verbatim,quotes"]
----
	<bean id="dataSource" class="org.springframework.jdbc.datasource.DriverManagerDataSource">
		<property name="driverClassName" value="${jdbc.driverClassName}"/>
		<property name="url" value="${jdbc.url}"/>
		<property name="username" value="${jdbc.username}"/>
		<property name="password" value="${jdbc.password}"/>
	</bean>

	<context:property-placeholder location="jdbc.properties"/>
----

The next two examples show the basic connectivity and configuration for DBCP and C3P0.
To learn about more options that help control the pooling features, see the product
documentation for the respective connection pooling implementations.

The following example shows DBCP configuration:

[source,xml,indent=0,subs="verbatim,quotes"]
----
	<bean id="dataSource" class="org.apache.commons.dbcp.BasicDataSource" destroy-method="close">
		<property name="driverClassName" value="${jdbc.driverClassName}"/>
		<property name="url" value="${jdbc.url}"/>
		<property name="username" value="${jdbc.username}"/>
		<property name="password" value="${jdbc.password}"/>
	</bean>

	<context:property-placeholder location="jdbc.properties"/>
----

The following example shows C3P0 configuration:

[source,xml,indent=0,subs="verbatim,quotes"]
----
	<bean id="dataSource" class="com.mchange.v2.c3p0.ComboPooledDataSource" destroy-method="close">
		<property name="driverClass" value="${jdbc.driverClassName}"/>
		<property name="jdbcUrl" value="${jdbc.url}"/>
		<property name="user" value="${jdbc.username}"/>
		<property name="password" value="${jdbc.password}"/>
	</bean>

	<context:property-placeholder location="jdbc.properties"/>
----


[[jdbc-DataSourceUtils]]
==== Using `DataSourceUtils`

The `DataSourceUtils` class is a convenient and powerful helper class that provides
`static` methods to obtain connections from JNDI and close connections if necessary. It
supports thread-bound connections with, for example, `DataSourceTransactionManager`.


[[jdbc-SmartDataSource]]
==== Implementing `SmartDataSource`

The `SmartDataSource` interface should be implemented by classes that can provide a
connection to a relational database. It extends the `DataSource` interface to let
classes that use it query whether the connection should be closed after a given
operation. This usage is efficient when you know that you need to reuse a connection.


[[jdbc-AbstractDataSource]]
==== Extending `AbstractDataSource`

`AbstractDataSource` is an `abstract` base class for Spring's `DataSource`
implementations. It implements code that is common to all `DataSource` implementations.
You should extend the `AbstractDataSource` class if you write your own `DataSource`
implementation.


[[jdbc-SingleConnectionDataSource]]
==== Using `SingleConnectionDataSource`

The `SingleConnectionDataSource` class is an implementation of the `SmartDataSource`
interface that wraps a single `Connection` that is not closed after each use.
This is not multi-threading capable.

If any client code calls `close` on the assumption of a pooled connection (as when using
persistence tools), you should set the `suppressClose` property to `true`. This setting returns a
close-suppressing proxy that wraps the physical connection. Note that you can no longer
cast this to a native Oracle `Connection` or a similar object.

`SingleConnectionDataSource` is primarily a test class. For example, it enables easy testing of code outside an
application server, in conjunction with a simple JNDI environment. In contrast to
`DriverManagerDataSource`, it reuses the same connection all the time, avoiding
excessive creation of physical connections.



[[jdbc-DriverManagerDataSource]]
==== Using `DriverManagerDataSource`

The `DriverManagerDataSource` class is an implementation of the standard `DataSource`
interface that configures a plain JDBC driver through bean properties and returns a new
`Connection` every time.

This implementation is useful for test and stand-alone environments outside of a Java EE
container, either as a `DataSource` bean in a Spring IoC container or in conjunction
with a simple JNDI environment. Pool-assuming `Connection.close()` calls
close the connection, so any `DataSource`-aware persistence code should work. However,
using JavaBean-style connection pools (such as `commons-dbcp`) is so easy, even in a test
environment, that it is almost always preferable to use such a connection pool over
`DriverManagerDataSource`.


[[jdbc-TransactionAwareDataSourceProxy]]
==== Using `TransactionAwareDataSourceProxy`

`TransactionAwareDataSourceProxy` is a proxy for a target `DataSource`. The proxy wraps that
target `DataSource` to add awareness of Spring-managed transactions. In this respect, it
is similar to a transactional JNDI `DataSource`, as provided by a Java EE server.

NOTE: It is rarely desirable to use this class, except when already existing code must be
called and passed a standard JDBC `DataSource` interface implementation. In this case,
you can still have this code be usable and, at the same time, have this code
participating in Spring managed transactions. It is generally preferable to write your
own new code by using the higher level abstractions for resource management, such as
`JdbcTemplate` or `DataSourceUtils`.

See the {api-spring-framework}/jdbc/datasource/TransactionAwareDataSourceProxy.html[`TransactionAwareDataSourceProxy`]
javadoc for more details.


[[jdbc-DataSourceTransactionManager]]
==== Using `DataSourceTransactionManager`

The `DataSourceTransactionManager` class is a `PlatformTransactionManager`
implementation for single JDBC datasources. It binds a JDBC connection from the
specified data source to the currently executing thread, potentially allowing for one
thread connection per data source.

Application code is required to retrieve the JDBC connection through
`DataSourceUtils.getConnection(DataSource)` instead of Java EE's standard
`DataSource.getConnection`. It throws unchecked `org.springframework.dao` exceptions
instead of checked `SQLExceptions`. All framework classes (such as `JdbcTemplate`) use this
strategy implicitly. If not used with this transaction manager, the lookup strategy
behaves exactly like the common one. Thus, it can be used in any case.

The `DataSourceTransactionManager` class supports custom isolation levels and timeouts
that get applied as appropriate JDBC statement query timeouts. To support the latter,
application code must either use `JdbcTemplate` or call the
`DataSourceUtils.applyTransactionTimeout(..)` method for each created statement.

You can use this implementation instead of `JtaTransactionManager` in the single-resource
case, as it does not require the container to support JTA. Switching between
both is just a matter of configuration, provided you stick to the required connection lookup
pattern. JTA does not support custom isolation levels.



[[jdbc-advanced-jdbc]]
=== JDBC Batch Operations

Most JDBC drivers provide improved performance if you batch multiple calls to the same
prepared statement. By grouping updates into batches, you limit the number of round trips
to the database.


[[jdbc-batch-classic]]
==== Basic Batch Operations with `JdbcTemplate`

You accomplish `JdbcTemplate` batch processing by implementing two methods of a special
interface, `BatchPreparedStatementSetter`, and passing that implementation in as the second parameter
in your `batchUpdate` method call. You can use the `getBatchSize` method to provide the size of
the current batch. You can use the `setValues` method to set the values for the parameters of
the prepared statement. This method is called the number of times that you
specified in the `getBatchSize` call. The following example updates the `t_actor` table
based on entries in a list, and the entire list is used as the batch:

[source,java,indent=0,subs="verbatim,quotes",role="primary"]
.Java
----
	public class JdbcActorDao implements ActorDao {

		private JdbcTemplate jdbcTemplate;

		public void setDataSource(DataSource dataSource) {
			this.jdbcTemplate = new JdbcTemplate(dataSource);
		}

		public int[] batchUpdate(final List<Actor> actors) {
			return this.jdbcTemplate.batchUpdate(
					"update t_actor set first_name = ?, last_name = ? where id = ?",
					new BatchPreparedStatementSetter() {
						public void setValues(PreparedStatement ps, int i) throws SQLException {
							Actor actor = actors.get(i);
							ps.setString(1, actor.getFirstName());
							ps.setString(2, actor.getLastName());
							ps.setLong(3, actor.getId().longValue());
						}
						public int getBatchSize() {
							return actors.size();
						}
					});
		}

		// ... additional methods
	}
----
[source,kotlin,indent=0,subs="verbatim,quotes",role="secondary"]
.Kotlin
----
	class JdbcActorDao(dataSource: DataSource) : ActorDao {

		private val jdbcTemplate = JdbcTemplate(dataSource)

		fun batchUpdate(actors: List<Actor>): IntArray {
			return jdbcTemplate.batchUpdate(
					"update t_actor set first_name = ?, last_name = ? where id = ?",
					object: BatchPreparedStatementSetter {
						override fun setValues(ps: PreparedStatement, i: Int) {
							ps.setString(1, actors[i].firstName)
							ps.setString(2, actors[i].lastName)
							ps.setLong(3, actors[i].id)
						}

						override fun getBatchSize() = actors.size
					})
		}

		// ... additional methods
	}
----

If you process a stream of updates or reading from a file, you might have a
preferred batch size, but the last batch might not have that number of entries. In this
case, you can use the `InterruptibleBatchPreparedStatementSetter` interface, which lets
you interrupt a batch once the input source is exhausted. The `isBatchExhausted` method
lets you signal the end of the batch.


[[jdbc-batch-list]]
==== Batch Operations with a List of Objects

Both the `JdbcTemplate` and the `NamedParameterJdbcTemplate` provides an alternate way
of providing the batch update. Instead of implementing a special batch interface, you
provide all parameter values in the call as a list. The framework loops over these
values and uses an internal prepared statement setter. The API varies, depending on
whether you use named parameters. For the named parameters, you provide an array of
`SqlParameterSource`, one entry for each member of the batch. You can use the
`SqlParameterSourceUtils.createBatch` convenience methods to create this array, passing
in an array of bean-style objects (with getter methods corresponding to parameters),
`String`-keyed `Map` instances (containing the corresponding parameters as values), or a mix of both.

The following example shows a batch update using named parameters:

[source,java,indent=0,subs="verbatim,quotes",role="primary"]
.Java
----
	public class JdbcActorDao implements ActorDao {

		private NamedParameterTemplate namedParameterJdbcTemplate;

		public void setDataSource(DataSource dataSource) {
			this.namedParameterJdbcTemplate = new NamedParameterJdbcTemplate(dataSource);
		}

		public int[] batchUpdate(List<Actor> actors) {
			return this.namedParameterJdbcTemplate.batchUpdate(
					"update t_actor set first_name = :firstName, last_name = :lastName where id = :id",
					SqlParameterSourceUtils.createBatch(actors));
		}

		// ... additional methods
	}
----
[source,kotlin,indent=0,subs="verbatim,quotes",role="secondary"]
.Kotlin
----
	class JdbcActorDao(dataSource: DataSource) : ActorDao {

		private val namedParameterJdbcTemplate = NamedParameterJdbcTemplate(dataSource)

		fun batchUpdate(actors: List<Actor>): IntArray {
			return this.namedParameterJdbcTemplate.batchUpdate(
					"update t_actor set first_name = :firstName, last_name = :lastName where id = :id",
					SqlParameterSourceUtils.createBatch(actors));
		}

			// ... additional methods
	}
----

For an SQL statement that uses the classic `?` placeholders, you pass in a list
containing an object array with the update values. This object array must have one entry
for each placeholder in the SQL statement, and they must be in the same order as they are
defined in the SQL statement.

The following example is the same as the preceding example, except that it uses classic
JDBC `?` placeholders:

[source,java,indent=0,subs="verbatim,quotes",role="primary"]
.Java
----
	public class JdbcActorDao implements ActorDao {

		private JdbcTemplate jdbcTemplate;

		public void setDataSource(DataSource dataSource) {
			this.jdbcTemplate = new JdbcTemplate(dataSource);
		}

		public int[] batchUpdate(final List<Actor> actors) {
			List<Object[]> batch = new ArrayList<Object[]>();
			for (Actor actor : actors) {
				Object[] values = new Object[] {
						actor.getFirstName(), actor.getLastName(), actor.getId()};
				batch.add(values);
			}
			return this.jdbcTemplate.batchUpdate(
					"update t_actor set first_name = ?, last_name = ? where id = ?",
					batch);
		}

		// ... additional methods
	}
----
[source,kotlin,indent=0,subs="verbatim,quotes",role="secondary"]
.Kotlin
----
	class JdbcActorDao(dataSource: DataSource) : ActorDao {

		private val jdbcTemplate = JdbcTemplate(dataSource)

		fun batchUpdate(actors: List<Actor>): IntArray {
			val batch = mutableListOf<Array<Any>>()
			for (actor in actors) {
				batch.add(arrayOf(actor.firstName, actor.lastName, actor.id))
			}
			return jdbcTemplate.batchUpdate(
					"update t_actor set first_name = ?, last_name = ? where id = ?", batch)
		}

		// ... additional methods
	}
----

All of the batch update methods that we described earlier return an `int` array
containing the number of affected rows for each batch entry. This count is reported by
the JDBC driver. If the count is not available, the JDBC driver returns a value of `-2`.

[NOTE]
====
In such a scenario, with automatic setting of values on an underlying `PreparedStatement`,
the corresponding JDBC type for each value needs to be derived from the given Java type.
While this usually works well, there is a potential for issues (for example, with Map-contained
`null` values). Spring, by default, calls `ParameterMetaData.getParameterType` in such a
case, which can be expensive with your JDBC driver. You should use a recent driver
version and consider setting the `spring.jdbc.getParameterType.ignore` property to `true`
(as a JVM system property or in a `spring.properties` file in the root of your classpath)
if you encounter a performance issue -- for example, as reported on Oracle 12c (SPR-16139).

Alternatively, you might consider specifying the corresponding JDBC types explicitly,
either through a 'BatchPreparedStatementSetter' (as shown earlier), through an explicit type
array given to a 'List<Object[]>' based call, through 'registerSqlType' calls on a
custom 'MapSqlParameterSource' instance, or through a 'BeanPropertySqlParameterSource'
that derives the SQL type from the Java-declared property type even for a null value.
====


[[jdbc-batch-multi]]
==== Batch Operations with Multiple Batches

The preceding example of a batch update deals with batches that are so large that you want to
break them up into several smaller batches. You can do this with the methods
mentioned earlier by making multiple calls to the `batchUpdate` method, but there is now a
more convenient method. This method takes, in addition to the SQL statement, a
`Collection` of objects that contain the parameters, the number of updates to make for each
batch, and a `ParameterizedPreparedStatementSetter` to set the values for the parameters
of the prepared statement. The framework loops over the provided values and breaks the
update calls into batches of the size specified.

The following example shows a batch update that uses a batch size of 100:

[source,java,indent=0,subs="verbatim,quotes",role="primary"]
.Java
----
	public class JdbcActorDao implements ActorDao {

		private JdbcTemplate jdbcTemplate;

		public void setDataSource(DataSource dataSource) {
			this.jdbcTemplate = new JdbcTemplate(dataSource);
		}

		public int[][] batchUpdate(final Collection<Actor> actors) {
			int[][] updateCounts = jdbcTemplate.batchUpdate(
					"update t_actor set first_name = ?, last_name = ? where id = ?",
					actors,
					100,
					(PreparedStatement ps, Actor actor) -> {
						ps.setString(1, actor.getFirstName());
						ps.setString(2, actor.getLastName());
						ps.setLong(3, actor.getId().longValue());
					});
			return updateCounts;
		}

		// ... additional methods
	}
----
[source,kotlin,indent=0,subs="verbatim,quotes",role="secondary"]
.Kotlin
----
	class JdbcActorDao(dataSource: DataSource) : ActorDao {

		private val jdbcTemplate = JdbcTemplate(dataSource)

		fun batchUpdate(actors: List<Actor>): Array<IntArray> {
			return jdbcTemplate.batchUpdate(
						"update t_actor set first_name = ?, last_name = ? where id = ?",
						actors, 100) { ps, argument ->
				ps.setString(1, argument.firstName)
				ps.setString(2, argument.lastName)
				ps.setLong(3, argument.id)
			}
		}

		// ... additional methods
	}
----

The batch update methods for this call returns an array of `int` arrays that contains an
array entry for each batch with an array of the number of affected rows for each update.
The top-level array's length indicates the number of batches run, and the second level
array's length indicates the number of updates in that batch. The number of updates in
each batch should be the batch size provided for all batches (except that the last one
that might be less), depending on the total number of update objects provided. The update
count for each update statement is the one reported by the JDBC driver. If the count is
not available, the JDBC driver returns a value of `-2`.



[[jdbc-simple-jdbc]]
=== Simplifying JDBC Operations with the `SimpleJdbc` Classes

The `SimpleJdbcInsert` and `SimpleJdbcCall` classes provide a simplified configuration
by taking advantage of database metadata that can be retrieved through the JDBC driver.
This means that you have less to configure up front, although you can override or turn off
the metadata processing if you prefer to provide all the details in your code.


[[jdbc-simple-jdbc-insert-1]]
==== Inserting Data by Using `SimpleJdbcInsert`

We start by looking at the `SimpleJdbcInsert` class with the minimal amount of
configuration options. You should instantiate the `SimpleJdbcInsert` in the data access
layer's initialization method. For this example, the initializing method is the
`setDataSource` method. You do not need to subclass the `SimpleJdbcInsert` class. Instead,
you can create a new instance and set the table name by using the `withTableName` method.
Configuration methods for this class follow the `fluid` style that returns the instance
of the `SimpleJdbcInsert`, which lets you chain all configuration methods. The following
example uses only one configuration method (we show examples of multiple methods later):

[source,java,indent=0,subs="verbatim,quotes",role="primary"]
.Java
----
	public class JdbcActorDao implements ActorDao {

		private SimpleJdbcInsert insertActor;

		public void setDataSource(DataSource dataSource) {
			this.insertActor = new SimpleJdbcInsert(dataSource).withTableName("t_actor");
		}

		public void add(Actor actor) {
			Map<String, Object> parameters = new HashMap<String, Object>(3);
			parameters.put("id", actor.getId());
			parameters.put("first_name", actor.getFirstName());
			parameters.put("last_name", actor.getLastName());
			insertActor.execute(parameters);
		}

		// ... additional methods
	}
----
[source,kotlin,indent=0,subs="verbatim,quotes",role="secondary"]
.Kotlin
----
	class JdbcActorDao(dataSource: DataSource) : ActorDao {

		private val insertActor = SimpleJdbcInsert(dataSource).withTableName("t_actor")

		fun add(actor: Actor) {
			val parameters = mutableMapOf<String, Any>()
			parameters["id"] = actor.id
			parameters["first_name"] = actor.firstName
			parameters["last_name"] = actor.lastName
			insertActor.execute(parameters)
		}

		// ... additional methods
	}
----

The `execute` method used here takes a plain `java.util.Map` as its only parameter. The
important thing to note here is that the keys used for the `Map` must match the column
names of the table, as defined in the database. This is because we read the metadata
to construct the actual insert statement.


[[jdbc-simple-jdbc-insert-2]]
==== Retrieving Auto-generated Keys by Using `SimpleJdbcInsert`

The next example uses the same insert as the preceding example, but, instead of passing in the `id`, it
retrieves the auto-generated key and sets it on the new `Actor` object. When it creates
the `SimpleJdbcInsert`, in addition to specifying the table name, it specifies the name
of the generated key column with the `usingGeneratedKeyColumns` method. The following
listing shows how it works:

[source,java,indent=0,subs="verbatim,quotes",role="primary"]
.Java
----
	public class JdbcActorDao implements ActorDao {

		private SimpleJdbcInsert insertActor;

		public void setDataSource(DataSource dataSource) {
			this.insertActor = new SimpleJdbcInsert(dataSource)
					.withTableName("t_actor")
					.usingGeneratedKeyColumns("id");
		}

		public void add(Actor actor) {
			Map<String, Object> parameters = new HashMap<String, Object>(2);
			parameters.put("first_name", actor.getFirstName());
			parameters.put("last_name", actor.getLastName());
			Number newId = insertActor.executeAndReturnKey(parameters);
			actor.setId(newId.longValue());
		}

		// ... additional methods
	}
----
[source,kotlin,indent=0,subs="verbatim,quotes",role="secondary"]
.Kotlin
----
	class JdbcActorDao(dataSource: DataSource) : ActorDao {

		private val insertActor = SimpleJdbcInsert(dataSource)
				.withTableName("t_actor").usingGeneratedKeyColumns("id")

		fun add(actor: Actor): Actor {
			val parameters = mapOf(
					"first_name" to actor.firstName,
					"last_name" to actor.lastName)
			val newId = insertActor.executeAndReturnKey(parameters);
			return actor.copy(id = newId.toLong())
		}

		// ... additional methods
	}
----

The main difference when you run the insert by using this second approach is that you do not
add the `id` to the `Map`, and you call the `executeAndReturnKey` method. This returns a
`java.lang.Number` object with which you can create an instance of the numerical type that
is used in your domain class. You cannot rely on all databases to return a specific Java
class here. `java.lang.Number` is the base class that you can rely on. If you have
multiple auto-generated columns or the generated values are non-numeric, you can
use a `KeyHolder` that is returned from the `executeAndReturnKeyHolder` method.


[[jdbc-simple-jdbc-insert-3]]
==== Specifying Columns for a `SimpleJdbcInsert`

You can limit the columns for an insert by specifying a list of column names with the
`usingColumns` method, as the following example shows:

[source,java,indent=0,subs="verbatim,quotes",role="primary"]
.Java
----
	public class JdbcActorDao implements ActorDao {

		private SimpleJdbcInsert insertActor;

		public void setDataSource(DataSource dataSource) {
			this.insertActor = new SimpleJdbcInsert(dataSource)
					.withTableName("t_actor")
					.usingColumns("first_name", "last_name")
					.usingGeneratedKeyColumns("id");
		}

		public void add(Actor actor) {
			Map<String, Object> parameters = new HashMap<String, Object>(2);
			parameters.put("first_name", actor.getFirstName());
			parameters.put("last_name", actor.getLastName());
			Number newId = insertActor.executeAndReturnKey(parameters);
			actor.setId(newId.longValue());
		}

		// ... additional methods
	}
----
[source,kotlin,indent=0,subs="verbatim,quotes",role="secondary"]
.Kotlin
----
	class JdbcActorDao(dataSource: DataSource) : ActorDao {

		private val insertActor = SimpleJdbcInsert(dataSource)
				.withTableName("t_actor")
				.usingColumns("first_name", "last_name")
				.usingGeneratedKeyColumns("id")

		fun add(actor: Actor): Actor {
			val parameters = mapOf(
					"first_name" to actor.firstName,
					"last_name" to actor.lastName)
			val newId = insertActor.executeAndReturnKey(parameters);
			return actor.copy(id = newId.toLong())
		}

		// ... additional methods
	}
----

The execution of the insert is the same as if you had relied on the metadata to determine
which columns to use.


[[jdbc-simple-jdbc-parameters]]
==== Using `SqlParameterSource` to Provide Parameter Values

Using a `Map` to provide parameter values works fine, but it is not the most convenient
class to use. Spring provides a couple of implementations of the `SqlParameterSource`
interface that you can use instead. The first one is `BeanPropertySqlParameterSource`,
which is a very convenient class if you have a JavaBean-compliant class that contains
your values. It uses the corresponding getter method to extract the parameter
values. The following example shows how to use `BeanPropertySqlParameterSource`:

[source,java,indent=0,subs="verbatim,quotes",role="primary"]
.Java
----
	public class JdbcActorDao implements ActorDao {

		private SimpleJdbcInsert insertActor;

		public void setDataSource(DataSource dataSource) {
			this.insertActor = new SimpleJdbcInsert(dataSource)
					.withTableName("t_actor")
					.usingGeneratedKeyColumns("id");
		}

		public void add(Actor actor) {
			SqlParameterSource parameters = new BeanPropertySqlParameterSource(actor);
			Number newId = insertActor.executeAndReturnKey(parameters);
			actor.setId(newId.longValue());
		}

		// ... additional methods
	}
----
[source,kotlin,indent=0,subs="verbatim,quotes",role="secondary"]
.Kotlin
----
	class JdbcActorDao(dataSource: DataSource) : ActorDao {

		private val insertActor = SimpleJdbcInsert(dataSource)
				.withTableName("t_actor")
				.usingGeneratedKeyColumns("id")

		fun add(actor: Actor): Actor {
			val parameters = BeanPropertySqlParameterSource(actor)
			val newId = insertActor.executeAndReturnKey(parameters)
			return actor.copy(id = newId.toLong())
		}

		// ... additional methods
	}
----

Another option is the `MapSqlParameterSource` that resembles a `Map` but provides a more
convenient `addValue` method that can be chained. The following example shows how to use it:

[source,java,indent=0,subs="verbatim,quotes",role="primary"]
.Java
----
	public class JdbcActorDao implements ActorDao {

		private SimpleJdbcInsert insertActor;

		public void setDataSource(DataSource dataSource) {
			this.insertActor = new SimpleJdbcInsert(dataSource)
					.withTableName("t_actor")
					.usingGeneratedKeyColumns("id");
		}

		public void add(Actor actor) {
			SqlParameterSource parameters = new MapSqlParameterSource()
					.addValue("first_name", actor.getFirstName())
					.addValue("last_name", actor.getLastName());
			Number newId = insertActor.executeAndReturnKey(parameters);
			actor.setId(newId.longValue());
		}

		// ... additional methods
	}
----
[source,kotlin,indent=0,subs="verbatim,quotes",role="secondary"]
.Kotlin
----
	class JdbcActorDao(dataSource: DataSource) : ActorDao {

		private val insertActor = SimpleJdbcInsert(dataSource)
				.withTableName("t_actor")
				.usingGeneratedKeyColumns("id")

		fun add(actor: Actor): Actor {
			val parameters = MapSqlParameterSource()
						.addValue("first_name", actor.firstName)
						.addValue("last_name", actor.lastName)
			val newId = insertActor.executeAndReturnKey(parameters)
			return actor.copy(id = newId.toLong())
		}

		// ... additional methods
	}
----

As you can see, the configuration is the same. Only the executing code has to change to
use these alternative input classes.


[[jdbc-simple-jdbc-call-1]]
==== Calling a Stored Procedure with `SimpleJdbcCall`

The `SimpleJdbcCall` class uses metadata in the database to look up names of `in`
and `out` parameters so that you do not have to explicitly declare them. You can
declare parameters if you prefer to do that or if you have parameters (such as `ARRAY`
or `STRUCT`) that do not have an automatic mapping to a Java class. The first example
shows a simple procedure that returns only scalar values in `VARCHAR` and `DATE` format
from a MySQL database. The example procedure reads a specified actor entry and returns
`first_name`, `last_name`, and `birth_date` columns in the form of `out` parameters.
The following listing shows the first example:

[source,sql,indent=0,subs="verbatim,quotes"]
----
	CREATE PROCEDURE read_actor (
		IN in_id INTEGER,
		OUT out_first_name VARCHAR(100),
		OUT out_last_name VARCHAR(100),
		OUT out_birth_date DATE)
	BEGIN
		SELECT first_name, last_name, birth_date
		INTO out_first_name, out_last_name, out_birth_date
		FROM t_actor where id = in_id;
	END;
----

The `in_id` parameter contains the `id` of the actor that you are looking up. The `out`
parameters return the data read from the table.

You can declare `SimpleJdbcCall` in a manner similar to declaring `SimpleJdbcInsert`. You
should instantiate and configure the class in the initialization method of your data-access
layer. Compared to the `StoredProcedure` class, you need not create a subclass
and you need not to declare parameters that can be looked up in the database metadata.
The following example of a `SimpleJdbcCall` configuration uses the preceding stored
procedure (the only configuration option, in addition to the `DataSource`, is the name
of the stored procedure):

[source,java,indent=0,subs="verbatim,quotes",role="primary"]
.Java
----
	public class JdbcActorDao implements ActorDao {

		private SimpleJdbcCall procReadActor;

		public void setDataSource(DataSource dataSource) {
			this.procReadActor = new SimpleJdbcCall(dataSource)
					.withProcedureName("read_actor");
		}

		public Actor readActor(Long id) {
			SqlParameterSource in = new MapSqlParameterSource()
					.addValue("in_id", id);
			Map out = procReadActor.execute(in);
			Actor actor = new Actor();
			actor.setId(id);
			actor.setFirstName((String) out.get("out_first_name"));
			actor.setLastName((String) out.get("out_last_name"));
			actor.setBirthDate((Date) out.get("out_birth_date"));
			return actor;
		}

		// ... additional methods
	}
----
[source,kotlin,indent=0,subs="verbatim,quotes",role="secondary"]
.Kotlin
----
	class JdbcActorDao(dataSource: DataSource) : ActorDao {

		private val procReadActor = SimpleJdbcCall(dataSource)
				.withProcedureName("read_actor")


		fun readActor(id: Long): Actor {
			val source = MapSqlParameterSource().addValue("in_id", id)
			val output = procReadActor.execute(source)
			return Actor(
					id,
					output["out_first_name"] as String,
					output["out_last_name"] as String,
					output["out_birth_date"] as Date)
		}

			// ... additional methods
	}
----

The code you write for the execution of the call involves creating an `SqlParameterSource`
containing the IN parameter. You must match the name provided for the input value
with that of the parameter name declared in the stored procedure. The case does not have
to match because you use metadata to determine how database objects should be referred to
in a stored procedure. What is specified in the source for the stored procedure is not
necessarily the way it is stored in the database. Some databases transform names to all
upper case, while others use lower case or use the case as specified.

The `execute` method takes the IN parameters and returns a `Map` that contains any `out`
parameters keyed by the name, as specified in the stored procedure. In this case, they are
`out_first_name`, `out_last_name`, and `out_birth_date`.

The last part of the `execute` method creates an `Actor` instance to use to return the
data retrieved. Again, it is important to use the names of the `out` parameters as they
are declared in the stored procedure. Also, the case in the names of the `out`
parameters stored in the results map matches that of the `out` parameter names in the
database, which could vary between databases. To make your code more portable, you should
do a case-insensitive lookup or instruct Spring to use a `LinkedCaseInsensitiveMap`.
To do the latter, you can create your own `JdbcTemplate` and set the `setResultsMapCaseInsensitive`
property to `true`. Then you can pass this customized `JdbcTemplate` instance into
the constructor of your `SimpleJdbcCall`. The following example shows this configuration:

[source,java,indent=0,subs="verbatim,quotes",role="primary"]
.Java
----
	public class JdbcActorDao implements ActorDao {

		private SimpleJdbcCall procReadActor;

		public void setDataSource(DataSource dataSource) {
			JdbcTemplate jdbcTemplate = new JdbcTemplate(dataSource);
			jdbcTemplate.setResultsMapCaseInsensitive(true);
			this.procReadActor = new SimpleJdbcCall(jdbcTemplate)
					.withProcedureName("read_actor");
		}

		// ... additional methods
	}
----
[source,kotlin,indent=0,subs="verbatim,quotes",role="secondary"]
.Kotlin
----
	class JdbcActorDao(dataSource: DataSource) : ActorDao {

		private var procReadActor = SimpleJdbcCall(JdbcTemplate(dataSource).apply {
			isResultsMapCaseInsensitive = true
		}).withProcedureName("read_actor")

		// ... additional methods
	}
----

By taking this action, you avoid conflicts in the case used for the names of your
returned `out` parameters.


[[jdbc-simple-jdbc-call-2]]
==== Explicitly Declaring Parameters to Use for a `SimpleJdbcCall`

Earlier in this chapter, we described how parameters are deduced from metadata, but you can declare them
explicitly if you wish. You can do so by creating and configuring `SimpleJdbcCall` with
the `declareParameters` method, which takes a variable number of `SqlParameter` objects
as input. See the <<jdbc-params, next section>> for details on how to define an `SqlParameter`.

NOTE: Explicit declarations are necessary if the database you use is not a Spring-supported
database. Currently, Spring supports metadata lookup of stored procedure calls for the
following databases: Apache Derby, DB2, MySQL, Microsoft SQL Server, Oracle, and Sybase.
We also support metadata lookup of stored functions for MySQL, Microsoft SQL Server,
and Oracle.

You can opt to explicitly declare one, some, or all of the parameters. The parameter
metadata is still used where you do not explicitly declare parameters. To bypass all
processing of metadata lookups for potential parameters and use only the declared
parameters, you can call the method `withoutProcedureColumnMetaDataAccess` as part of the
declaration. Suppose that you have two or more different call signatures declared for a
database function. In this case, you call `useInParameterNames` to specify the list
of IN parameter names to include for a given signature.

The following example shows a fully declared procedure call and uses the information from
the preceding example:

[source,java,indent=0,subs="verbatim,quotes",role="primary"]
.Java
----
	public class JdbcActorDao implements ActorDao {

		private SimpleJdbcCall procReadActor;

		public void setDataSource(DataSource dataSource) {
			JdbcTemplate jdbcTemplate = new JdbcTemplate(dataSource);
			jdbcTemplate.setResultsMapCaseInsensitive(true);
			this.procReadActor = new SimpleJdbcCall(jdbcTemplate)
					.withProcedureName("read_actor")
					.withoutProcedureColumnMetaDataAccess()
					.useInParameterNames("in_id")
					.declareParameters(
							new SqlParameter("in_id", Types.NUMERIC),
							new SqlOutParameter("out_first_name", Types.VARCHAR),
							new SqlOutParameter("out_last_name", Types.VARCHAR),
							new SqlOutParameter("out_birth_date", Types.DATE)
					);
		}

		// ... additional methods
	}
----
[source,kotlin,indent=0,subs="verbatim,quotes",role="secondary"]
.Kotlin
----
	class JdbcActorDao(dataSource: DataSource) : ActorDao {

			private val procReadActor = SimpleJdbcCall(JdbcTemplate(dataSource).apply {
				isResultsMapCaseInsensitive = true
			}).withProcedureName("read_actor")
					.withoutProcedureColumnMetaDataAccess()
					.useInParameterNames("in_id")
					.declareParameters(
							SqlParameter("in_id", Types.NUMERIC),
							SqlOutParameter("out_first_name", Types.VARCHAR),
							SqlOutParameter("out_last_name", Types.VARCHAR),
							SqlOutParameter("out_birth_date", Types.DATE)
		)

			// ... additional methods
	}
----

The execution and end results of the two examples are the same. The second example specifies all
details explicitly rather than relying on metadata.


[[jdbc-params]]
==== How to Define `SqlParameters`

To define a parameter for the `SimpleJdbc` classes and also for the RDBMS operations
classes (covered in <<jdbc-object>>) you can use `SqlParameter` or one of its subclasses.
To do so, you typically specify the parameter name and SQL type in the constructor. The SQL type
is specified by using the `java.sql.Types` constants. Earlier in this chapter, we saw declarations
similar to the following:

[source,java,indent=0,subs="verbatim,quotes",role="primary"]
.Java
----
	new SqlParameter("in_id", Types.NUMERIC),
	new SqlOutParameter("out_first_name", Types.VARCHAR),
----
[source,kotlin,indent=0,subs="verbatim,quotes",role="secondary"]
.Kotlin
----
	SqlParameter("in_id", Types.NUMERIC),
	SqlOutParameter("out_first_name", Types.VARCHAR),
----

The first line with the `SqlParameter` declares an IN parameter. You can use IN parameters
for both stored procedure calls and for queries by using the `SqlQuery` and its
subclasses (covered in <<jdbc-SqlQuery>>).

The second line (with the `SqlOutParameter`) declares an `out` parameter to be used in a
stored procedure call. There is also an `SqlInOutParameter` for `InOut` parameters
(parameters that provide an IN value to the procedure and that also return a value).

NOTE: Only parameters declared as `SqlParameter` and `SqlInOutParameter` are used to
provide input values. This is different from the `StoredProcedure` class, which (for
backwards compatibility reasons) lets input values be provided for parameters
declared as `SqlOutParameter`.

For IN parameters, in addition to the name and the SQL type, you can specify a scale for
numeric data or a type name for custom database types. For `out` parameters, you can
provide a `RowMapper` to handle mapping of rows returned from a `REF` cursor. Another
option is to specify an `SqlReturnType` that provides an opportunity to define
customized handling of the return values.


[[jdbc-simple-jdbc-call-3]]
==== Calling a Stored Function by Using `SimpleJdbcCall`

You can call a stored function in almost the same way as you call a stored procedure, except
that you provide a function name rather than a procedure name. You use the
`withFunctionName` method as part of the configuration to indicate that you want to make
a call to a function, and the corresponding string for a function call is generated. A
specialized call (`executeFunction`) is used to run the function, and it
returns the function return value as an object of a specified type, which means you do
not have to retrieve the return value from the results map. A similar convenience method
(named `executeObject`) is also available for stored procedures that have only one `out`
parameter. The following example (for MySQL) is based on a stored function named `get_actor_name`
that returns an actor's full name:

[source,sql,indent=0,subs="verbatim,quotes"]
----
	CREATE FUNCTION get_actor_name (in_id INTEGER)
	RETURNS VARCHAR(200) READS SQL DATA
	BEGIN
		DECLARE out_name VARCHAR(200);
		SELECT concat(first_name, ' ', last_name)
			INTO out_name
			FROM t_actor where id = in_id;
		RETURN out_name;
	END;
----

To call this function, we again create a `SimpleJdbcCall` in the initialization method,
as the following example shows:

[source,java,indent=0,subs="verbatim,quotes",role="primary"]
.Java
----
	public class JdbcActorDao implements ActorDao {

		private JdbcTemplate jdbcTemplate;
		private SimpleJdbcCall funcGetActorName;

		public void setDataSource(DataSource dataSource) {
			this.jdbcTemplate = new JdbcTemplate(dataSource);
			JdbcTemplate jdbcTemplate = new JdbcTemplate(dataSource);
			jdbcTemplate.setResultsMapCaseInsensitive(true);
			this.funcGetActorName = new SimpleJdbcCall(jdbcTemplate)
					.withFunctionName("get_actor_name");
		}

		public String getActorName(Long id) {
			SqlParameterSource in = new MapSqlParameterSource()
					.addValue("in_id", id);
			String name = funcGetActorName.executeFunction(String.class, in);
			return name;
		}

		// ... additional methods
	}
----
[source,kotlin,indent=0,subs="verbatim,quotes",role="secondary"]
.Kotlin
----
	class JdbcActorDao(dataSource: DataSource) : ActorDao {

		private val jdbcTemplate = JdbcTemplate(dataSource).apply {
			isResultsMapCaseInsensitive = true
		}
		private val funcGetActorName = SimpleJdbcCall(jdbcTemplate)
				.withFunctionName("get_actor_name")

		fun getActorName(id: Long): String {
			val source = MapSqlParameterSource().addValue("in_id", id)
			return funcGetActorName.executeFunction(String::class.java, source)
		}

		// ... additional methods
	}
----

The `executeFunction` method used returns a `String` that contains the return value from the
function call.


[[jdbc-simple-jdbc-call-4]]
==== Returning a `ResultSet` or REF Cursor from a `SimpleJdbcCall`

Calling a stored procedure or function that returns a result set is a bit tricky. Some
databases return result sets during the JDBC results processing, while others require an
explicitly registered `out` parameter of a specific type. Both approaches need
additional processing to loop over the result set and process the returned rows. With
the `SimpleJdbcCall`, you can use the `returningResultSet` method and declare a `RowMapper`
implementation to be used for a specific parameter. If the result set is
returned during the results processing, there are no names defined, so the returned
results must match the order in which you declare the `RowMapper`
implementations. The name specified is still used to store the processed list of results
in the results map that is returned from the `execute` statement.

The next example (for MySQL) uses a stored procedure that takes no IN parameters and returns
all rows from the `t_actor` table:

[source,sql,indent=0,subs="verbatim,quotes"]
----
	CREATE PROCEDURE read_all_actors()
	BEGIN
	 SELECT a.id, a.first_name, a.last_name, a.birth_date FROM t_actor a;
	END;
----

To call this procedure, you can declare the `RowMapper`. Because the class to which you want
to map follows the JavaBean rules, you can use a `BeanPropertyRowMapper` that is created by
passing in the required class to map to in the `newInstance` method.
The following example shows how to do so:

[source,java,indent=0,subs="verbatim,quotes",role="primary"]
.Java
----
	public class JdbcActorDao implements ActorDao {

		private SimpleJdbcCall procReadAllActors;

		public void setDataSource(DataSource dataSource) {
			JdbcTemplate jdbcTemplate = new JdbcTemplate(dataSource);
			jdbcTemplate.setResultsMapCaseInsensitive(true);
			this.procReadAllActors = new SimpleJdbcCall(jdbcTemplate)
					.withProcedureName("read_all_actors")
					.returningResultSet("actors",
					BeanPropertyRowMapper.newInstance(Actor.class));
		}

		public List getActorsList() {
			Map m = procReadAllActors.execute(new HashMap<String, Object>(0));
			return (List) m.get("actors");
		}

		// ... additional methods
	}
----
[source,kotlin,indent=0,subs="verbatim,quotes",role="secondary"]
.Kotlin
----
	class JdbcActorDao(dataSource: DataSource) : ActorDao {

			private val procReadAllActors = SimpleJdbcCall(JdbcTemplate(dataSource).apply {
				isResultsMapCaseInsensitive = true
			}).withProcedureName("read_all_actors")
					.returningResultSet("actors",
							BeanPropertyRowMapper.newInstance(Actor::class.java))

		fun getActorsList(): List<Actor> {
			val m = procReadAllActors.execute(mapOf<String, Any>())
			return m["actors"] as List<Actor>
		}

		// ... additional methods
	}
----

The `execute` call passes in an empty `Map`, because this call does not take any parameters.
The list of actors is then retrieved from the results map and returned to the caller.



[[jdbc-object]]
=== Modeling JDBC Operations as Java Objects

The `org.springframework.jdbc.object` package contains classes that let you access
the database in a more object-oriented manner. As an example, you can run queries
and get the results back as a list that contains business objects with the relational
column data mapped to the properties of the business object. You can also run stored
procedures and run update, delete, and insert statements.

[NOTE]
====
Many Spring developers believe that the various RDBMS operation classes described below
(with the exception of the <<jdbc-StoredProcedure, `StoredProcedure`>> class) can often
be replaced with straight `JdbcTemplate` calls. Often, it is simpler to write a DAO
method that calls a method on a `JdbcTemplate` directly (as opposed to
encapsulating a query as a full-blown class).

However, if you are getting measurable value from using the RDBMS operation classes,
you should continue to use these classes.
====


[[jdbc-SqlQuery]]
==== Understanding `SqlQuery`

`SqlQuery` is a reusable, thread-safe class that encapsulates an SQL query. Subclasses
must implement the `newRowMapper(..)` method to provide a `RowMapper` instance that can
create one object per row obtained from iterating over the `ResultSet` that is created
during the execution of the query. The `SqlQuery` class is rarely used directly, because
the `MappingSqlQuery` subclass provides a much more convenient implementation for
mapping rows to Java classes. Other implementations that extend `SqlQuery` are
`MappingSqlQueryWithParameters` and `UpdatableSqlQuery`.


[[jdbc-MappingSqlQuery]]
==== Using `MappingSqlQuery`

`MappingSqlQuery` is a reusable query in which concrete subclasses must implement the
abstract `mapRow(..)` method to convert each row of the supplied `ResultSet` into an
object of the type specified. The following example shows a custom query that maps the
data from the `t_actor` relation to an instance of the `Actor` class:

[source,java,indent=0,subs="verbatim,quotes",role="primary"]
.Java
----
	public class ActorMappingQuery extends MappingSqlQuery<Actor> {

		public ActorMappingQuery(DataSource ds) {
			super(ds, "select id, first_name, last_name from t_actor where id = ?");
			declareParameter(new SqlParameter("id", Types.INTEGER));
			compile();
		}

		@Override
		protected Actor mapRow(ResultSet rs, int rowNumber) throws SQLException {
			Actor actor = new Actor();
			actor.setId(rs.getLong("id"));
			actor.setFirstName(rs.getString("first_name"));
			actor.setLastName(rs.getString("last_name"));
			return actor;
		}
	}
----
[source,kotlin,indent=0,subs="verbatim,quotes",role="secondary"]
.Kotlin
----
	class ActorMappingQuery(ds: DataSource) : MappingSqlQuery<Actor>(ds, "select id, first_name, last_name from t_actor where id = ?") {

		init {
			declareParameter(SqlParameter("id", Types.INTEGER))
			compile()
		}

		override fun mapRow(rs: ResultSet, rowNumber: Int) = Actor(
				rs.getLong("id"),
				rs.getString("first_name"),
				rs.getString("last_name")
		)
	}

----

The class extends `MappingSqlQuery` parameterized with the `Actor` type. The constructor
for this customer query takes a `DataSource` as the only parameter. In this
constructor, you can call the constructor on the superclass with the `DataSource` and the SQL
that should be run to retrieve the rows for this query. This SQL is used to
create a `PreparedStatement`, so it may contain placeholders for any parameters to be
passed in during execution. You must declare each parameter by using the `declareParameter`
method passing in an `SqlParameter`. The `SqlParameter` takes a name, and the JDBC type
as defined in `java.sql.Types`. After you define all parameters, you can call the
`compile()` method so that the statement can be prepared and later run. This class is
thread-safe after it is compiled, so, as long as these instances are created when the DAO
is initialized, they can be kept as instance variables and be reused. The following
example shows how to define such a class:

[source,java,indent=0,subs="verbatim,quotes",role="primary"]
.Java
----
	private ActorMappingQuery actorMappingQuery;

	@Autowired
	public void setDataSource(DataSource dataSource) {
		this.actorMappingQuery = new ActorMappingQuery(dataSource);
	}

	public Customer getCustomer(Long id) {
		return actorMappingQuery.findObject(id);
	}
----
[source,kotlin,indent=0,subs="verbatim,quotes",role="secondary"]
.Kotlin
----
	private val actorMappingQuery = ActorMappingQuery(dataSource)

	fun getCustomer(id: Long) = actorMappingQuery.findObject(id)
----

The method in the preceding example retrieves the customer with the `id` that is passed in as the
only parameter. Since we want only one object to be returned, we call the `findObject` convenience
method with the `id` as the parameter. If we had instead a query that returned a
list of objects and took additional parameters, we would use one of the `execute`
methods that takes an array of parameter values passed in as varargs. The following
example shows such a method:

[source,java,indent=0,subs="verbatim,quotes",role="primary"]
.Java
----
	public List<Actor> searchForActors(int age, String namePattern) {
		List<Actor> actors = actorSearchMappingQuery.execute(age, namePattern);
		return actors;
	}
----
[source,kotlin,indent=0,subs="verbatim,quotes",role="secondary"]
.Kotlin
----
	fun searchForActors(age: Int, namePattern: String) =
				actorSearchMappingQuery.execute(age, namePattern)
----


[[jdbc-SqlUpdate]]
==== Using `SqlUpdate`

The `SqlUpdate` class encapsulates an SQL update. As with a query, an update object is
reusable, and, as with all `RdbmsOperation` classes, an update can have parameters and is
defined in SQL. This class provides a number of `update(..)` methods analogous to the
`execute(..)` methods of query objects. The `SQLUpdate` class is concrete. It can be
subclassed -- for example, to add a custom update method.
However, you do not have to subclass the `SqlUpdate`
class, since it can easily be parameterized by setting SQL and declaring parameters.
The following example creates a custom update method named `execute`:

[source,java,indent=0,subs="verbatim,quotes",role="primary"]
.Java
----
	import java.sql.Types;
	import javax.sql.DataSource;
	import org.springframework.jdbc.core.SqlParameter;
	import org.springframework.jdbc.object.SqlUpdate;

	public class UpdateCreditRating extends SqlUpdate {

		public UpdateCreditRating(DataSource ds) {
			setDataSource(ds);
			setSql("update customer set credit_rating = ? where id = ?");
			declareParameter(new SqlParameter("creditRating", Types.NUMERIC));
			declareParameter(new SqlParameter("id", Types.NUMERIC));
			compile();
		}

		/**
		 * @param id for the Customer to be updated
		 * @param rating the new value for credit rating
		 * @return number of rows updated
		 */
		public int execute(int id, int rating) {
			return update(rating, id);
		}
	}
----
[source,kotlin,indent=0,subs="verbatim,quotes",role="secondary"]
.Kotlin
----
	import java.sql.Types
	import javax.sql.DataSource
	import org.springframework.jdbc.core.SqlParameter
	import org.springframework.jdbc.`object`.SqlUpdate

	class UpdateCreditRating(ds: DataSource) : SqlUpdate() {

		init {
			setDataSource(ds)
			sql = "update customer set credit_rating = ? where id = ?"
			declareParameter(SqlParameter("creditRating", Types.NUMERIC))
			declareParameter(SqlParameter("id", Types.NUMERIC))
			compile()
		}

		/**
		* @param id for the Customer to be updated
		* @param rating the new value for credit rating
		* @return number of rows updated
		*/
		fun execute(id: Int, rating: Int): Int {
			return update(rating, id)
		}
	}
----


[[jdbc-StoredProcedure]]
==== Using `StoredProcedure`

The `StoredProcedure` class is a superclass for object abstractions of RDBMS stored
procedures. This class is `abstract`, and its various `execute(..)` methods have
`protected` access, preventing use other than through a subclass that offers tighter
typing.

The inherited `sql` property is the name of the stored procedure in the RDBMS.

To define a parameter for the `StoredProcedure` class, you can use an `SqlParameter` or one
of its subclasses. You must specify the parameter name and SQL type in the constructor,
as the following code snippet shows:

[source,java,indent=0,subs="verbatim,quotes",role="primary"]
.Java
----
	new SqlParameter("in_id", Types.NUMERIC),
	new SqlOutParameter("out_first_name", Types.VARCHAR),
----
[source,kotlin,indent=0,subs="verbatim,quotes",role="secondary"]
.Kotlin
----
	SqlParameter("in_id", Types.NUMERIC),
	SqlOutParameter("out_first_name", Types.VARCHAR),
----

The SQL type is specified using the `java.sql.Types` constants.

The first line (with the `SqlParameter`) declares an IN parameter. You can use IN parameters
both for stored procedure calls and for queries using the `SqlQuery` and its
subclasses (covered in <<jdbc-SqlQuery>>).

The second line (with the `SqlOutParameter`) declares an `out` parameter to be used in the
stored procedure call. There is also an `SqlInOutParameter` for `InOut` parameters
(parameters that provide an `in` value to the procedure and that also return a value).

For `in` parameters, in addition to the name and the SQL type, you can specify a
scale for numeric data or a type name for custom database types. For `out` parameters,
you can provide a `RowMapper` to handle mapping of rows returned from a `REF` cursor.
Another option is to specify an `SqlReturnType` that lets you define customized
handling of the return values.

The next example of a simple DAO uses a `StoredProcedure` to call a function
(`sysdate()`), which comes with any Oracle database. To use the stored procedure
functionality, you have to create a class that extends `StoredProcedure`. In this
example, the `StoredProcedure` class is an inner class. However, if you need to reuse the
`StoredProcedure`, you can declare it as a top-level class. This example has no input
parameters, but an output parameter is declared as a date type by using the
`SqlOutParameter` class. The `execute()` method runs the procedure and extracts the
returned date from the results `Map`. The results `Map` has an entry for each declared
output parameter (in this case, only one) by using the parameter name as the key.
The following listing shows our custom StoredProcedure class:

[source,java,indent=0,subs="verbatim,quotes",role="primary"]
.Java
----
	import java.sql.Types;
	import java.util.Date;
	import java.util.HashMap;
	import java.util.Map;
	import javax.sql.DataSource;
	import org.springframework.beans.factory.annotation.Autowired;
	import org.springframework.jdbc.core.SqlOutParameter;
	import org.springframework.jdbc.object.StoredProcedure;

	public class StoredProcedureDao {

		private GetSysdateProcedure getSysdate;

		@Autowired
		public void init(DataSource dataSource) {
			this.getSysdate = new GetSysdateProcedure(dataSource);
		}

		public Date getSysdate() {
			return getSysdate.execute();
		}

		private class GetSysdateProcedure extends StoredProcedure {

			private static final String SQL = "sysdate";

			public GetSysdateProcedure(DataSource dataSource) {
				setDataSource(dataSource);
				setFunction(true);
				setSql(SQL);
				declareParameter(new SqlOutParameter("date", Types.DATE));
				compile();
			}

			public Date execute() {
				// the 'sysdate' sproc has no input parameters, so an empty Map is supplied...
				Map<String, Object> results = execute(new HashMap<String, Object>());
				Date sysdate = (Date) results.get("date");
				return sysdate;
			}
		}

	}
----
[source,kotlin,indent=0,subs="verbatim,quotes",role="secondary"]
.Kotlin
----
	import java.sql.Types
	import java.util.Date
	import java.util.Map
	import javax.sql.DataSource
	import org.springframework.jdbc.core.SqlOutParameter
	import org.springframework.jdbc.object.StoredProcedure

	class StoredProcedureDao(dataSource: DataSource) {

		private val SQL = "sysdate"

		private val getSysdate = GetSysdateProcedure(dataSource)

		val sysdate: Date
			get() = getSysdate.execute()

		private inner class GetSysdateProcedure(dataSource: DataSource) : StoredProcedure() {

			init {
				setDataSource(dataSource)
				isFunction = true
				sql = SQL
				declareParameter(SqlOutParameter("date", Types.DATE))
				compile()
			}

			fun execute(): Date {
				// the 'sysdate' sproc has no input parameters, so an empty Map is supplied...
				val results = execute(mutableMapOf<String, Any>())
				return results["date"] as Date
			}
		}
	}
----

The following example of a `StoredProcedure` has two output parameters (in this case,
Oracle REF cursors):

[source,java,indent=0,subs="verbatim,quotes",role="primary"]
.Java
----
	import java.util.HashMap;
	import java.util.Map;
	import javax.sql.DataSource;
	import oracle.jdbc.OracleTypes;
	import org.springframework.jdbc.core.SqlOutParameter;
	import org.springframework.jdbc.object.StoredProcedure;

	public class TitlesAndGenresStoredProcedure extends StoredProcedure {

		private static final String SPROC_NAME = "AllTitlesAndGenres";

		public TitlesAndGenresStoredProcedure(DataSource dataSource) {
			super(dataSource, SPROC_NAME);
			declareParameter(new SqlOutParameter("titles", OracleTypes.CURSOR, new TitleMapper()));
			declareParameter(new SqlOutParameter("genres", OracleTypes.CURSOR, new GenreMapper()));
			compile();
		}

		public Map<String, Object> execute() {
			// again, this sproc has no input parameters, so an empty Map is supplied
			return super.execute(new HashMap<String, Object>());
		}
	}
----
[source,kotlin,indent=0,subs="verbatim,quotes",role="secondary"]
.Kotlin
----
	import java.util.HashMap
	import javax.sql.DataSource
	import oracle.jdbc.OracleTypes
	import org.springframework.jdbc.core.SqlOutParameter
	import org.springframework.jdbc.`object`.StoredProcedure

	class TitlesAndGenresStoredProcedure(dataSource: DataSource) : StoredProcedure(dataSource, SPROC_NAME) {

		companion object {
			private const val SPROC_NAME = "AllTitlesAndGenres"
		}

		init {
			declareParameter(SqlOutParameter("titles", OracleTypes.CURSOR, TitleMapper()))
			declareParameter(SqlOutParameter("genres", OracleTypes.CURSOR, GenreMapper()))
			compile()
		}

		fun execute(): Map<String, Any> {
			// again, this sproc has no input parameters, so an empty Map is supplied
			return super.execute(HashMap<String, Any>())
		}
	}
----

Notice how the overloaded variants of the `declareParameter(..)` method that have been
used in the `TitlesAndGenresStoredProcedure` constructor are passed `RowMapper`
implementation instances. This is a very convenient and powerful way to reuse existing
functionality. The next two examples provide code for the two `RowMapper` implementations.

The `TitleMapper` class maps a `ResultSet` to a `Title` domain object for each row in
the supplied `ResultSet`, as follows:

[source,java,indent=0,subs="verbatim,quotes",role="primary"]
.Java
----
	import java.sql.ResultSet;
	import java.sql.SQLException;
	import com.foo.domain.Title;
	import org.springframework.jdbc.core.RowMapper;

	public final class TitleMapper implements RowMapper<Title> {

		public Title mapRow(ResultSet rs, int rowNum) throws SQLException {
			Title title = new Title();
			title.setId(rs.getLong("id"));
			title.setName(rs.getString("name"));
			return title;
		}
	}
----
[source,kotlin,indent=0,subs="verbatim,quotes",role="secondary"]
.Kotlin
----
	import java.sql.ResultSet
	import com.foo.domain.Title
	import org.springframework.jdbc.core.RowMapper

	class TitleMapper : RowMapper<Title> {

		override fun mapRow(rs: ResultSet, rowNum: Int) =
				Title(rs.getLong("id"), rs.getString("name"))
	}
----

The `GenreMapper` class maps a `ResultSet` to a `Genre` domain object for each row in
the supplied `ResultSet`, as follows:

[source,java,indent=0,subs="verbatim,quotes",role="primary"]
.Java
----
	import java.sql.ResultSet;
	import java.sql.SQLException;
	import com.foo.domain.Genre;
	import org.springframework.jdbc.core.RowMapper;

	public final class GenreMapper implements RowMapper<Genre> {

		public Genre mapRow(ResultSet rs, int rowNum) throws SQLException {
			return new Genre(rs.getString("name"));
		}
	}
----
[source,kotlin,indent=0,subs="verbatim,quotes",role="secondary"]
.Kotlin
----
	import java.sql.ResultSet
	import com.foo.domain.Genre
	import org.springframework.jdbc.core.RowMapper

	class GenreMapper : RowMapper<Genre> {

		override fun mapRow(rs: ResultSet, rowNum: Int): Genre {
			return Genre(rs.getString("name"))
		}
	}
----

To pass parameters to a stored procedure that has one or more input parameters in its
definition in the RDBMS, you can code a strongly typed `execute(..)` method that would
delegate to the untyped `execute(Map)` method in the superclass, as the following example shows:

[source,java,indent=0,subs="verbatim,quotes",role="primary"]
.Java
----
	import java.sql.Types;
	import java.util.Date;
	import java.util.HashMap;
	import java.util.Map;
	import javax.sql.DataSource;
	import oracle.jdbc.OracleTypes;
	import org.springframework.jdbc.core.SqlOutParameter;
	import org.springframework.jdbc.core.SqlParameter;
	import org.springframework.jdbc.object.StoredProcedure;

	public class TitlesAfterDateStoredProcedure extends StoredProcedure {

		private static final String SPROC_NAME = "TitlesAfterDate";
		private static final String CUTOFF_DATE_PARAM = "cutoffDate";

		public TitlesAfterDateStoredProcedure(DataSource dataSource) {
			super(dataSource, SPROC_NAME);
			declareParameter(new SqlParameter(CUTOFF_DATE_PARAM, Types.DATE);
			declareParameter(new SqlOutParameter("titles", OracleTypes.CURSOR, new TitleMapper()));
			compile();
		}

		public Map<String, Object> execute(Date cutoffDate) {
			Map<String, Object> inputs = new HashMap<String, Object>();
			inputs.put(CUTOFF_DATE_PARAM, cutoffDate);
			return super.execute(inputs);
		}
	}
----
[source,kotlin,indent=0,subs="verbatim,quotes",role="secondary"]
.Kotlin
----
	import java.sql.Types
	import java.util.Date
	import javax.sql.DataSource
	import oracle.jdbc.OracleTypes
	import org.springframework.jdbc.core.SqlOutParameter
	import org.springframework.jdbc.core.SqlParameter
	import org.springframework.jdbc.`object`.StoredProcedure

	class TitlesAfterDateStoredProcedure(dataSource: DataSource) : StoredProcedure(dataSource, SPROC_NAME) {

		companion object {
			private const val SPROC_NAME = "TitlesAfterDate"
			private const val CUTOFF_DATE_PARAM = "cutoffDate"
		}

		init {
			declareParameter(SqlParameter(CUTOFF_DATE_PARAM, Types.DATE))
			declareParameter(SqlOutParameter("titles", OracleTypes.CURSOR, TitleMapper()))
			compile()
		}

		fun execute(cutoffDate: Date) = super.execute(
				mapOf<String, Any>(CUTOFF_DATE_PARAM to cutoffDate))
	}
----



[[jdbc-parameter-handling]]
=== Common Problems with Parameter and Data Value Handling

Common problems with parameters and data values exist in the different approaches
provided by Spring Framework's JDBC support. This section covers how to address them.


[[jdbc-type-information]]
==== Providing SQL Type Information for Parameters

Usually, Spring determines the SQL type of the parameters based on the type of parameter
passed in. It is possible to explicitly provide the SQL type to be used when setting
parameter values. This is sometimes necessary to correctly set `NULL` values.

You can provide SQL type information in several ways:

* Many update and query methods of the `JdbcTemplate` take an additional parameter in
  the form of an `int` array. This array is used to indicate the SQL type of the
  corresponding parameter by using constant values from the `java.sql.Types` class. Provide
  one entry for each parameter.
* You can use the `SqlParameterValue` class to wrap the parameter value that needs this
  additional information. To do so, create a new instance for each value and pass in the SQL type
  and the parameter value in the constructor. You can also provide an optional scale
  parameter for numeric values.
* For methods that work with named parameters, you can use the `SqlParameterSource` classes,
  `BeanPropertySqlParameterSource` or `MapSqlParameterSource`. They both have methods
  for registering the SQL type for any of the named parameter values.


[[jdbc-lob]]
==== Handling BLOB and CLOB objects

You can store images, other binary data, and large chunks of text in the database. These
large objects are called BLOBs (Binary Large OBject) for binary data and CLOBs (Character
Large OBject) for character data. In Spring, you can handle these large objects by using
the `JdbcTemplate` directly and also when using the higher abstractions provided by RDBMS
Objects and the `SimpleJdbc` classes. All of these approaches use an implementation of
the `LobHandler` interface for the actual management of the LOB (Large OBject) data.
`LobHandler` provides access to a `LobCreator` class, through the `getLobCreator` method,
that is used for creating new LOB objects to be inserted.

`LobCreator` and `LobHandler` provide the following support for LOB input and output:

* BLOB
** `byte[]`: `getBlobAsBytes` and `setBlobAsBytes`
** `InputStream`: `getBlobAsBinaryStream` and `setBlobAsBinaryStream`
* CLOB
** `String`: `getClobAsString` and `setClobAsString`
** `InputStream`: `getClobAsAsciiStream` and `setClobAsAsciiStream`
** `Reader`: `getClobAsCharacterStream` and `setClobAsCharacterStream`

The next example shows how to create and insert a BLOB. Later we show how to read
it back from the database.

This example uses a `JdbcTemplate` and an implementation of the
`AbstractLobCreatingPreparedStatementCallback`. It implements one method,
`setValues`. This method provides a `LobCreator` that we use to set the values for the
LOB columns in your SQL insert statement.

For this example, we assume that there is a variable, `lobHandler`, that is already
set to an instance of a `DefaultLobHandler`. You typically set this value through
dependency injection.

The following example shows how to create and insert a BLOB:

[source,java,indent=0,subs="verbatim,quotes",role="primary"]
.Java
----
	final File blobIn = new File("spring2004.jpg");
	final InputStream blobIs = new FileInputStream(blobIn);
	final File clobIn = new File("large.txt");
	final InputStream clobIs = new FileInputStream(clobIn);
	final InputStreamReader clobReader = new InputStreamReader(clobIs);

	jdbcTemplate.execute(
		"INSERT INTO lob_table (id, a_clob, a_blob) VALUES (?, ?, ?)",
		new AbstractLobCreatingPreparedStatementCallback(lobHandler) {  // <1>
			protected void setValues(PreparedStatement ps, LobCreator lobCreator) throws SQLException {
				ps.setLong(1, 1L);
				lobCreator.setClobAsCharacterStream(ps, 2, clobReader, (int)clobIn.length());  // <2>
				lobCreator.setBlobAsBinaryStream(ps, 3, blobIs, (int)blobIn.length());  // <3>
			}
		}
	);

	blobIs.close();
	clobReader.close();
----
<1> Pass in the `lobHandler` that (in this example) is a plain `DefaultLobHandler`.
<2> Using the method `setClobAsCharacterStream` to pass in the contents of the CLOB.
<3> Using the method `setBlobAsBinaryStream` to pass in the contents of the BLOB.

[source,kotlin,indent=0,subs="verbatim,quotes",role="secondary"]
.Kotlin
----
	val blobIn = File("spring2004.jpg")
	val blobIs = FileInputStream(blobIn)
	val clobIn = File("large.txt")
	val clobIs = FileInputStream(clobIn)
	val clobReader = InputStreamReader(clobIs)

	jdbcTemplate.execute(
			"INSERT INTO lob_table (id, a_clob, a_blob) VALUES (?, ?, ?)",
			object: AbstractLobCreatingPreparedStatementCallback(lobHandler) {  // <1>
				override fun setValues(ps: PreparedStatement, lobCreator: LobCreator) {
					ps.setLong(1, 1L)
					lobCreator.setClobAsCharacterStream(ps, 2, clobReader, clobIn.length().toInt())  // <2>
					lobCreator.setBlobAsBinaryStream(ps, 3, blobIs, blobIn.length().toInt())  // <3>
				}
			}
	)
	blobIs.close()
	clobReader.close()
----
<1> Pass in the `lobHandler` that (in this example) is a plain `DefaultLobHandler`.
<2> Using the method `setClobAsCharacterStream` to pass in the contents of the CLOB.
<3> Using the method `setBlobAsBinaryStream` to pass in the contents of the BLOB.


[NOTE]
====
If you invoke the `setBlobAsBinaryStream`, `setClobAsAsciiStream`, or
`setClobAsCharacterStream` method on the `LobCreator` returned from
`DefaultLobHandler.getLobCreator()`, you can optionally specify a negative value for the
`contentLength` argument. If the specified content length is negative, the
`DefaultLobHandler` uses the JDBC 4.0 variants of the set-stream methods without a
length parameter. Otherwise, it passes the specified length on to the driver.

See the documentation for the JDBC driver you use to verify that it supports streaming a
LOB without providing the content length.
====

Now it is time to read the LOB data from the database. Again, you use a `JdbcTemplate`
with the same instance variable `lobHandler` and a reference to a `DefaultLobHandler`.
The following example shows how to do so:

[source,java,indent=0,subs="verbatim,quotes",role="primary"]
.Java
----
	List<Map<String, Object>> l = jdbcTemplate.query("select id, a_clob, a_blob from lob_table",
		new RowMapper<Map<String, Object>>() {
			public Map<String, Object> mapRow(ResultSet rs, int i) throws SQLException {
				Map<String, Object> results = new HashMap<String, Object>();
				String clobText = lobHandler.getClobAsString(rs, "a_clob");  // <1>
				results.put("CLOB", clobText);
				byte[] blobBytes = lobHandler.getBlobAsBytes(rs, "a_blob");  // <2>
				results.put("BLOB", blobBytes);
				return results;
			}
		});
----
<1> Using the method `getClobAsString` to retrieve the contents of the CLOB.
<2> Using the method `getBlobAsBytes` to retrieve the contents of the BLOB.

[source,kotlin,indent=0,subs="verbatim,quotes",role="secondary"]
.Kotlin
----
	val l = jdbcTemplate.query("select id, a_clob, a_blob from lob_table") { rs, _ ->
		val clobText = lobHandler.getClobAsString(rs, "a_clob")  // <1>
		val blobBytes = lobHandler.getBlobAsBytes(rs, "a_blob")  // <2>
		mapOf("CLOB" to clobText, "BLOB" to blobBytes)
	}
----
<1> Using the method `getClobAsString` to retrieve the contents of the CLOB.
<2> Using the method `getBlobAsBytes` to retrieve the contents of the BLOB.


[[jdbc-in-clause]]
==== Passing in Lists of Values for IN Clause

The SQL standard allows for selecting rows based on an expression that includes a
variable list of values. A typical example would be `select * from T_ACTOR where id in
(1, 2, 3)`. This variable list is not directly supported for prepared statements by the
JDBC standard. You cannot declare a variable number of placeholders. You need a number
of variations with the desired number of placeholders prepared, or you need to generate
the SQL string dynamically once you know how many placeholders are required. The named
parameter support provided in the `NamedParameterJdbcTemplate` and `JdbcTemplate` takes
the latter approach. You can pass in the values as a `java.util.List` of primitive objects. This
list is used to insert the required placeholders and pass in the values during
statement execution.

NOTE: Be careful when passing in many values. The JDBC standard does not guarantee that you
can use more than 100 values for an `in` expression list. Various databases exceed this
number, but they usually have a hard limit for how many values are allowed. For example, Oracle's
limit is 1000.

In addition to the primitive values in the value list, you can create a `java.util.List`
of object arrays. This list can support multiple expressions being defined for the `in`
clause, such as `select * from T_ACTOR where (id, last_name) in \((1, 'Johnson'), (2,
'Harrop'\))`. This, of course, requires that your database supports this syntax.


[[jdbc-complex-types]]
==== Handling Complex Types for Stored Procedure Calls

When you call stored procedures, you can sometimes use complex types specific to the
database. To accommodate these types, Spring provides a `SqlReturnType` for handling
them when they are returned from the stored procedure call and `SqlTypeValue` when they
are passed in as a parameter to the stored procedure.

The `SqlReturnType` interface has a single method (named `getTypeValue`) that must be
implemented. This interface is used as part of the declaration of an `SqlOutParameter`.
The following example shows returning the value of an Oracle `STRUCT` object of the user
declared type `ITEM_TYPE`:

[source,java,indent=0,subs="verbatim,quotes",role="primary"]
.Java
----
	public class TestItemStoredProcedure extends StoredProcedure {

		public TestItemStoredProcedure(DataSource dataSource) {
			// ...
			declareParameter(new SqlOutParameter("item", OracleTypes.STRUCT, "ITEM_TYPE",
				(CallableStatement cs, int colIndx, int sqlType, String typeName) -> {
					STRUCT struct = (STRUCT) cs.getObject(colIndx);
					Object[] attr = struct.getAttributes();
					TestItem item = new TestItem();
					item.setId(((Number) attr[0]).longValue());
					item.setDescription((String) attr[1]);
					item.setExpirationDate((java.util.Date) attr[2]);
					return item;
				}));
			// ...
		}
----
[source,kotlin,indent=0,subs="verbatim,quotes",role="secondary"]
.Kotlin
----
	class TestItemStoredProcedure(dataSource: DataSource) : StoredProcedure() {

		init {
			// ...
			declareParameter(SqlOutParameter("item", OracleTypes.STRUCT, "ITEM_TYPE") { cs, colIndx, sqlType, typeName ->
				val struct = cs.getObject(colIndx) as STRUCT
				val attr = struct.getAttributes()
				TestItem((attr[0] as Long, attr[1] as String, attr[2] as Date)
			})
			// ...
		}
	}
----

You can use `SqlTypeValue` to pass the value of a Java object (such as `TestItem`) to a
stored procedure. The `SqlTypeValue` interface has a single method (named
`createTypeValue`) that you must implement. The active connection is passed in, and you
can use it to create database-specific objects, such as `StructDescriptor` instances
or `ArrayDescriptor` instances. The following example creates a `StructDescriptor` instance:

[source,java,indent=0,subs="verbatim,quotes",role="primary"]
.Java
----
	final TestItem testItem = new TestItem(123L, "A test item",
			new SimpleDateFormat("yyyy-M-d").parse("2010-12-31"));

	SqlTypeValue value = new AbstractSqlTypeValue() {
		protected Object createTypeValue(Connection conn, int sqlType, String typeName) throws SQLException {
			StructDescriptor itemDescriptor = new StructDescriptor(typeName, conn);
			Struct item = new STRUCT(itemDescriptor, conn,
			new Object[] {
				testItem.getId(),
				testItem.getDescription(),
				new java.sql.Date(testItem.getExpirationDate().getTime())
			});
			return item;
		}
	};
----
[source,kotlin,indent=0,subs="verbatim,quotes",role="secondary"]
.Kotlin
----
	val (id, description, expirationDate) = TestItem(123L, "A test item",
			SimpleDateFormat("yyyy-M-d").parse("2010-12-31"))

	val value = object : AbstractSqlTypeValue() {
		override fun createTypeValue(conn: Connection, sqlType: Int, typeName: String?): Any {
			val itemDescriptor = StructDescriptor(typeName, conn)
			return STRUCT(itemDescriptor, conn,
					arrayOf(id, description, java.sql.Date(expirationDate.time)))
		}
	}
----

You can now add this `SqlTypeValue` to the `Map` that contains the input parameters for the
`execute` call of the stored procedure.

Another use for the `SqlTypeValue` is passing in an array of values to an Oracle stored
procedure. Oracle has its own internal `ARRAY` class that must be used in this case, and
you can use the `SqlTypeValue` to create an instance of the Oracle `ARRAY` and populate
it with values from the Java `ARRAY`, as the following example shows:

[source,java,indent=0,subs="verbatim,quotes",role="primary"]
.Java
----
	final Long[] ids = new Long[] {1L, 2L};

	SqlTypeValue value = new AbstractSqlTypeValue() {
		protected Object createTypeValue(Connection conn, int sqlType, String typeName) throws SQLException {
			ArrayDescriptor arrayDescriptor = new ArrayDescriptor(typeName, conn);
			ARRAY idArray = new ARRAY(arrayDescriptor, conn, ids);
			return idArray;
		}
	};
----
[source,kotlin,indent=0,subs="verbatim,quotes",role="secondary"]
.Kotlin
----
	class TestItemStoredProcedure(dataSource: DataSource) : StoredProcedure() {

		init {
			val ids = arrayOf(1L, 2L)
			val value = object : AbstractSqlTypeValue() {
				override fun createTypeValue(conn: Connection, sqlType: Int, typeName: String?): Any {
					val arrayDescriptor = ArrayDescriptor(typeName, conn)
					return ARRAY(arrayDescriptor, conn, ids)
				}
			}
		}
	}
----



[[jdbc-embedded-database-support]]
=== Embedded Database Support

The `org.springframework.jdbc.datasource.embedded` package provides support for embedded
Java database engines. Support for http://www.hsqldb.org[HSQL],
https://www.h2database.com[H2], and https://db.apache.org/derby[Derby] is provided
natively. You can also use an extensible API to plug in new embedded database types and
`DataSource` implementations.


[[jdbc-why-embedded-database]]
==== Why Use an Embedded Database?

An embedded database can be useful during the development phase of a project because of its
lightweight nature. Benefits include ease of configuration, quick startup time,
testability, and the ability to rapidly evolve your SQL during development.


[[jdbc-embedded-database-xml]]
==== Creating an Embedded Database by Using Spring XML

If you want to expose an embedded database instance as a bean in a Spring
`ApplicationContext`, you can use the `embedded-database` tag in the `spring-jdbc` namespace:

[source,xml,indent=0,subs="verbatim,quotes"]
----
	<jdbc:embedded-database id="dataSource" generate-name="true">
		<jdbc:script location="classpath:schema.sql"/>
		<jdbc:script location="classpath:test-data.sql"/>
	</jdbc:embedded-database>
----

The preceding configuration creates an embedded HSQL database that is populated with SQL from
the `schema.sql` and `test-data.sql` resources in the root of the classpath. In addition, as
a best practice, the embedded database is assigned a uniquely generated name. The
embedded database is made available to the Spring container as a bean of type
`javax.sql.DataSource` that can then be injected into data access objects as needed.


[[jdbc-embedded-database-java]]
==== Creating an Embedded Database Programmatically

The `EmbeddedDatabaseBuilder` class provides a fluent API for constructing an embedded
database programmatically. You can use this when you need to create an embedded database in a
stand-alone environment or in a stand-alone integration test, as in the following example:

[source,java,indent=0,subs="verbatim,quotes",role="primary"]
.Java
----
	EmbeddedDatabase db = new EmbeddedDatabaseBuilder()
			.generateUniqueName(true)
			.setType(H2)
			.setScriptEncoding("UTF-8")
			.ignoreFailedDrops(true)
			.addScript("schema.sql")
			.addScripts("user_data.sql", "country_data.sql")
			.build();

	// perform actions against the db (EmbeddedDatabase extends javax.sql.DataSource)

	db.shutdown()
----
[source,kotlin,indent=0,subs="verbatim,quotes",role="secondary"]
.Kotlin
----
	val db = EmbeddedDatabaseBuilder()
			.generateUniqueName(true)
			.setType(H2)
			.setScriptEncoding("UTF-8")
			.ignoreFailedDrops(true)
			.addScript("schema.sql")
			.addScripts("user_data.sql", "country_data.sql")
			.build()

	// perform actions against the db (EmbeddedDatabase extends javax.sql.DataSource)

	db.shutdown()
----

See the {api-spring-framework}/jdbc/datasource/embedded/EmbeddedDatabaseBuilder.html[javadoc for `EmbeddedDatabaseBuilder`]
for further details on all supported options.

You can also use the `EmbeddedDatabaseBuilder` to create an embedded database by using Java
configuration, as the following example shows:

[source,java,indent=0,subs="verbatim,quotes",role="primary"]
.Java
----
	@Configuration
	public class DataSourceConfig {

		@Bean
		public DataSource dataSource() {
			return new EmbeddedDatabaseBuilder()
					.generateUniqueName(true)
					.setType(H2)
					.setScriptEncoding("UTF-8")
					.ignoreFailedDrops(true)
					.addScript("schema.sql")
					.addScripts("user_data.sql", "country_data.sql")
					.build();
		}
	}
----
[source,kotlin,indent=0,subs="verbatim,quotes",role="secondary"]
.Kotlin
----
	@Configuration
	class DataSourceConfig {

		@Bean
		fun dataSource(): DataSource {
			return EmbeddedDatabaseBuilder()
					.generateUniqueName(true)
					.setType(H2)
					.setScriptEncoding("UTF-8")
					.ignoreFailedDrops(true)
					.addScript("schema.sql")
					.addScripts("user_data.sql", "country_data.sql")
					.build()
		}
	}
----


[[jdbc-embedded-database-types]]
==== Selecting the Embedded Database Type

This section covers how to select one of the three embedded databases that Spring
supports. It includes the following topics:

* <<jdbc-embedded-database-using-HSQL>>
* <<jdbc-embedded-database-using-H2>>
* <<jdbc-embedded-database-using-Derby>>

[[jdbc-embedded-database-using-HSQL]]
===== Using HSQL

Spring supports HSQL 1.8.0 and above. HSQL is the default embedded database if no type is
explicitly specified. To specify HSQL explicitly, set the `type` attribute of the
`embedded-database` tag to `HSQL`. If you use the builder API, call the
`setType(EmbeddedDatabaseType)` method with `EmbeddedDatabaseType.HSQL`.

[[jdbc-embedded-database-using-H2]]
===== Using H2

Spring supports the H2 database. To enable H2, set the `type` attribute of the
`embedded-database` tag to `H2`. If you use the builder API, call the
`setType(EmbeddedDatabaseType)` method with `EmbeddedDatabaseType.H2`.

[[jdbc-embedded-database-using-Derby]]
===== Using Derby

Spring supports Apache Derby 10.5 and above. To enable Derby, set the `type`
attribute of the `embedded-database` tag to `DERBY`. If you use the builder API,
call the `setType(EmbeddedDatabaseType)` method with `EmbeddedDatabaseType.DERBY`.


[[jdbc-embedded-database-dao-testing]]
==== Testing Data Access Logic with an Embedded Database

Embedded databases provide a lightweight way to test data access code. The next example is a
data access integration test template that uses an embedded database. Using such a template
can be useful for one-offs when the embedded database does not need to be reused across test
classes. However, if you wish to create an embedded database that is shared within a test suite,
consider using the <<testing.adoc#testcontext-framework, Spring TestContext Framework>> and
configuring the embedded database as a bean in the Spring `ApplicationContext` as described
in <<jdbc-embedded-database-xml>> and <<jdbc-embedded-database-java>>. The following listing
shows the test template:

[source,java,indent=0,subs="verbatim,quotes",role="primary"]
.Java
----
	public class DataAccessIntegrationTestTemplate {

		private EmbeddedDatabase db;

		@BeforeEach
		public void setUp() {
			// creates an HSQL in-memory database populated from default scripts
			// classpath:schema.sql and classpath:data.sql
			db = new EmbeddedDatabaseBuilder()
					.generateUniqueName(true)
					.addDefaultScripts()
					.build();
		}

		@Test
		public void testDataAccess() {
			JdbcTemplate template = new JdbcTemplate(db);
			template.query( /* ... */ );
		}

		@AfterEach
		public void tearDown() {
			db.shutdown();
		}

	}
----
[source,kotlin,indent=0,subs="verbatim,quotes",role="secondary"]
.Kotlin
----
	class DataAccessIntegrationTestTemplate {

		private lateinit var db: EmbeddedDatabase

		@BeforeEach
		fun setUp() {
			// creates an HSQL in-memory database populated from default scripts
			// classpath:schema.sql and classpath:data.sql
			db = EmbeddedDatabaseBuilder()
					.generateUniqueName(true)
					.addDefaultScripts()
					.build()
		}

		@Test
		fun testDataAccess() {
			val template = JdbcTemplate(db)
			template.query( /* ... */)
		}

		@AfterEach
		fun tearDown() {
			db.shutdown()
		}
	}
----


[[jdbc-embedded-database-unique-names]]
==== Generating Unique Names for Embedded Databases

Development teams often encounter errors with embedded databases if their test suite
inadvertently attempts to recreate additional instances of the same database. This can
happen quite easily if an XML configuration file or `@Configuration` class is responsible
for creating an embedded database and the corresponding configuration is then reused
across multiple testing scenarios within the same test suite (that is, within the same JVM
process) -- for example, integration tests against embedded databases whose
`ApplicationContext` configuration differs only with regard to which bean definition
profiles are active.

The root cause of such errors is the fact that Spring's `EmbeddedDatabaseFactory` (used
internally by both the `<jdbc:embedded-database>` XML namespace element and the
`EmbeddedDatabaseBuilder` for Java configuration) sets the name of the embedded database to
`testdb` if not otherwise specified. For the case of `<jdbc:embedded-database>`, the
embedded database is typically assigned a name equal to the bean's `id` (often,
something like `dataSource`). Thus, subsequent attempts to create an embedded database
do not result in a new database. Instead, the same JDBC connection URL is reused,
and attempts to create a new embedded database actually point to an existing
embedded database created from the same configuration.

To address this common issue, Spring Framework 4.2 provides support for generating
unique names for embedded databases. To enable the use of generated names, use one of
the following options.

* `EmbeddedDatabaseFactory.setGenerateUniqueDatabaseName()`
* `EmbeddedDatabaseBuilder.generateUniqueName()`
* `<jdbc:embedded-database generate-name="true" ... >`


[[jdbc-embedded-database-extension]]
==== Extending the Embedded Database Support

You can extend Spring JDBC embedded database support in two ways:

* Implement `EmbeddedDatabaseConfigurer` to support a new embedded database type.
* Implement `DataSourceFactory` to support a new `DataSource` implementation, such as a
  connection pool to manage embedded database connections.

We encourage you to contribute extensions to the Spring community at
https://github.com/spring-projects/spring-framework/issues[GitHub Issues].



[[jdbc-initializing-datasource]]
=== Initializing a `DataSource`

The `org.springframework.jdbc.datasource.init` package provides support for initializing
an existing `DataSource`. The embedded database support provides one option for creating
and initializing a `DataSource` for an application. However, you may sometimes need to initialize
an instance that runs on a server somewhere.


[[jdbc-initializing-datasource-xml]]
==== Initializing a Database by Using Spring XML

If you want to initialize a database and you can provide a reference to a `DataSource`
bean, you can use the `initialize-database` tag in the `spring-jdbc` namespace:

[source,xml,indent=0,subs="verbatim,quotes"]
----
	<jdbc:initialize-database data-source="dataSource">
		<jdbc:script location="classpath:com/foo/sql/db-schema.sql"/>
		<jdbc:script location="classpath:com/foo/sql/db-test-data.sql"/>
	</jdbc:initialize-database>
----

The preceding example runs the two specified scripts against the database. The first
script creates a schema, and the second populates tables with a test data set. The script
locations can also be patterns with wildcards in the usual Ant style used for resources
in Spring (for example,
`classpath{asterisk}:/com/foo/{asterisk}{asterisk}/sql/{asterisk}-data.sql`). If you use a
pattern, the scripts are run in the lexical order of their URL or filename.

The default behavior of the database initializer is to unconditionally run the provided
scripts. This may not always be what you want -- for instance, if you run
the scripts against a database that already has test data in it. The likelihood
of accidentally deleting data is reduced by following the common pattern (shown earlier)
of creating the tables first and then inserting the data. The first step fails if
the tables already exist.

However, to gain more control over the creation and deletion of existing data, the XML
namespace provides a few additional options. The first is a flag to switch the
initialization on and off. You can set this according to the environment (such as pulling a
boolean value from system properties or from an environment bean). The following example gets a value from a system property:

[source,xml,indent=0,subs="verbatim,quotes"]
----
	<jdbc:initialize-database data-source="dataSource"
		enabled="#{systemProperties.INITIALIZE_DATABASE}"> <1>
		<jdbc:script location="..."/>
	</jdbc:initialize-database>
----
<1> Get the value for `enabled` from a system property called `INITIALIZE_DATABASE`.


The second option to control what happens with existing data is to be more tolerant of
failures. To this end, you can control the ability of the initializer to ignore certain
errors in the SQL it runs from the scripts, as the following example shows:

[source,xml,indent=0,subs="verbatim,quotes"]
----
	<jdbc:initialize-database data-source="dataSource" ignore-failures="DROPS">
		<jdbc:script location="..."/>
	</jdbc:initialize-database>
----

In the preceding example, we are saying that we expect that, sometimes, the scripts are run
against an empty database, and there are some `DROP` statements in the scripts that
would, therefore, fail. So failed SQL `DROP` statements will be ignored, but other failures
will cause an exception. This is useful if your SQL dialect doesn't support `DROP ... IF
EXISTS` (or similar) but you want to unconditionally remove all test data before
re-creating it. In that case the first script is usually a set of `DROP` statements,
followed by a set of `CREATE` statements.

The `ignore-failures` option can be set to `NONE` (the default), `DROPS` (ignore failed
drops), or `ALL` (ignore all failures).

Each statement should be separated by `;` or a new line if the `;` character is not
present at all in the script. You can control that globally or script by script, as the
following example shows:

[source,xml,indent=0,subs="verbatim,quotes"]
----
	<jdbc:initialize-database data-source="dataSource" separator="@@"> <1>
		<jdbc:script location="classpath:com/myapp/sql/db-schema.sql" separator=";"/> <2>
		<jdbc:script location="classpath:com/myapp/sql/db-test-data-1.sql"/>
		<jdbc:script location="classpath:com/myapp/sql/db-test-data-2.sql"/>
	</jdbc:initialize-database>
----
<1> Set the separator scripts to `@@`.
<2> Set the separator for `db-schema.sql` to `;`.

In this example, the two `test-data` scripts use `@@` as statement separator and only
the `db-schema.sql` uses `;`. This configuration specifies that the default separator
is `@@` and overrides that default for the `db-schema` script.

If you need more control than you get from the XML namespace, you can use the
`DataSourceInitializer` directly and define it as a component in your application.

[[jdbc-client-component-initialization]]
===== Initialization of Other Components that Depend on the Database

A large class of applications (those that do not use the database until after the Spring context has
started) can use the database initializer with no further
complications. If your application is not one of those, you might need to read the rest
of this section.

The database initializer depends on a `DataSource` instance and runs the scripts
provided in its initialization callback (analogous to an `init-method` in an XML bean
definition, a `@PostConstruct` method in a component, or the `afterPropertiesSet()`
method in a component that implements `InitializingBean`). If other beans depend on the
same data source and use the data source in an initialization callback, there
might be a problem because the data has not yet been initialized. A common example of
this is a cache that initializes eagerly and loads data from the database on application
startup.

To get around this issue, you have two options: change your cache initialization strategy
to a later phase or ensure that the database initializer is initialized first.

Changing your cache initialization strategy might be easy if the application is in your control and not otherwise.
Some suggestions for how to implement this include:

* Make the cache initialize lazily on first usage, which improves application startup
  time.
* Have your cache or a separate component that initializes the cache implement
  `Lifecycle` or `SmartLifecycle`. When the application context starts, you can
  automatically start a `SmartLifecycle` by setting its `autoStartup` flag, and you can
  manually start a `Lifecycle` by calling `ConfigurableApplicationContext.start()`
  on the enclosing context.
* Use a Spring `ApplicationEvent` or similar custom observer mechanism to trigger the
  cache initialization. `ContextRefreshedEvent` is always published by the context when
  it is ready for use (after all beans have been initialized), so that is often a useful
  hook (this is how the `SmartLifecycle` works by default).

Ensuring that the database initializer is initialized first can also be easy. Some suggestions on how to implement this include:

* Rely on the default behavior of the Spring `BeanFactory`, which is that beans are
  initialized in registration order. You can easily arrange that by adopting the common
  practice of a set of `<import/>` elements in XML configuration that order your
  application modules and ensuring that the database and database initialization are
  listed first.
* Separate the `DataSource` and the business components that use it and control their
  startup order by putting them in separate `ApplicationContext` instances (for example, the
  parent context contains the `DataSource`, and the child context contains the business
  components). This structure is common in Spring web applications but can be more
  generally applied.



[[r2dbc]]
== Data Access with R2DBC

https://r2dbc.io[R2DBC] ("Reactive Relational Database Connectivity") is a community-driven
specification effort to standardize access to SQL databases using reactive patterns.


[[r2dbc-packages]]
=== Package Hierarchy

The Spring Framework's R2DBC abstraction framework consists of two different packages:

* `core`: The `org.springframework.r2dbc.core` package contains the `DatabaseClient`
class plus a variety of related classes. See <<r2dbc-core>>.

* `connection`: The `org.springframework.r2dbc.connection` package contains a utility class
for easy `ConnectionFactory` access and various simple `ConnectionFactory` implementations
that you can use for testing and running unmodified R2DBC. See <<r2dbc-connections>>.


[[r2dbc-core]]
=== Using the R2DBC Core Classes to Control Basic R2DBC Processing and Error Handling

This section covers how to use the R2DBC core classes to control basic R2DBC processing,
including error handling. It includes the following topics:

* <<r2dbc-DatabaseClient>>
* <<r2dbc-DatabaseClient-examples-statement>>
* <<r2dbc-DatabaseClient-examples-query>>
* <<r2dbc-DatabaseClient-examples-update>>
* <<r2dbc-DatbaseClient-filter>>
* <<r2dbc-auto-generated-keys>>

[[r2dbc-DatabaseClient]]
==== Using `DatabaseClient`

`DatabaseClient` is the central class in the R2DBC core package. It handles the
creation and release of resources, which helps to avoid common errors, such as
forgetting to close the connection. It performs the basic tasks of the core R2DBC
workflow (such as statement creation and execution), leaving application code to provide
SQL and extract results. The `DatabaseClient` class:

* Runs SQL queries
* Update statements and stored procedure calls
* Performs iteration over `Result` instances
* Catches R2DBC exceptions and translates them to the generic, more informative, exception
hierarchy defined in the `org.springframework.dao` package. (See <<dao-exceptions>>.)

The client has a functional, fluent API using reactive types for declarative composition.

When you use the `DatabaseClient` for your code, you need only to implement
`java.util.function` interfaces, giving them a clearly defined contract.
Given a `Connection` provided by the `DatabaseClient` class, a `Function`
callback creates a `Publisher`. The same is true for mapping functions that
extract a `Row` result.

You can use `DatabaseClient` within a DAO implementation through direct instantiation
with a `ConnectionFactory` reference, or you can configure it in a Spring IoC container
and give it to DAOs as a bean reference.

The simplest way to create a `DatabaseClient` object is through a static factory method, as follows:

[source,java,indent=0,subs="verbatim,quotes",role="primary"]
.Java
----
	DatabaseClient client = DatabaseClient.create(connectionFactory);
----
[source,kotlin,indent=0,subs="verbatim,quotes",role="secondary"]
.Kotlin
----
	val client = DatabaseClient.create(connectionFactory)
----

NOTE: The `ConnectionFactory` should always be configured as a bean in the Spring IoC
container.

The preceding method creates a `DatabaseClient` with default settings.

You can also obtain a `Builder` instance from `DatabaseClient.builder()`.
You can customize the client by calling the following methods:

* `….bindMarkers(…)`: Supply a specific `BindMarkersFactory` to configure named
parameter to database bind marker translation.
* `….executeFunction(…)`: Set the `ExecuteFunction` how `Statement` objects get
 executed.
* `….namedParameters(false)`: Disable named parameter expansion. Enabled by default.

TIP: Dialects are resolved by {api-spring-framework}/r2dbc/core/binding/BindMarkersFactoryResolver.html[`BindMarkersFactoryResolver`]
 from a `ConnectionFactory`, typically by inspecting `ConnectionFactoryMetadata`.
 +
You can let Spring auto-discover your `BindMarkersFactory` by registering a
class that implements `org.springframework.r2dbc.core.binding.BindMarkersFactoryResolver$BindMarkerFactoryProvider`
through `META-INF/spring.factories`.
`BindMarkersFactoryResolver` discovers bind marker provider implementations from
the class path using Spring's `SpringFactoriesLoader`.
 +

Currently supported databases are:

* H2
* MariaDB
* Microsoft SQL Server
* MySQL
* Postgres

All SQL issued by this class is logged at the `DEBUG` level under the category
corresponding to the fully qualified class name of the client instance (typically
`DefaultDatabaseClient`). Additionally, each execution registers a checkpoint in
the reactive sequence to aid debugging.

The following sections provide some examples of `DatabaseClient` usage. These examples
are not an exhaustive list of all of the functionality exposed by the `DatabaseClient`.
See the attendant {api-spring-framework}/r2dbc/core/DatabaseClient.html[javadoc] for that.

[[r2dbc-DatabaseClient-examples-statement]]
===== Executing Statements

`DatabaseClient` provides the basic functionality of running a statement.
The following example shows what you need to include for minimal but fully functional
code that creates a new table:

[source,java,indent=0,subs="verbatim,quotes",role="primary"]
.Java
----
	Mono<Void> completion = client.sql("CREATE TABLE person (id VARCHAR(255) PRIMARY KEY, name VARCHAR(255), age INTEGER);")
	        .then();
----
[source,kotlin,indent=0,subs="verbatim,quotes",role="secondary"]
.Kotlin
----
	client.sql("CREATE TABLE person (id VARCHAR(255) PRIMARY KEY, name VARCHAR(255), age INTEGER);")
	        .await()
----

`DatabaseClient` is designed for convenient, fluent usage.
It exposes intermediate, continuation, and terminal methods at each stage of the
execution specification. The preceding example above uses `then()` to return a completion
`Publisher` that completes as soon as the query (or queries, if the SQL query contains
multiple statements) completes.

NOTE: `execute(…)` accepts either the SQL query string or a query `Supplier<String>`
to defer the actual query creation until execution.

[[r2dbc-DatabaseClient-examples-query]]
===== Querying (`SELECT`)

SQL queries can return values through `Row` objects or the number of affected rows.
`DatabaseClient` can return the number of updated rows or the rows themselves,
depending on the issued query.

The following query gets the `id` and `name` columns from a table:

[source,java,indent=0,subs="verbatim,quotes",role="primary"]
.Java
----
	Mono<Map<String, Object>> first = client.sql("SELECT id, name FROM person")
	        .fetch().first();
----
[source,kotlin,indent=0,subs="verbatim,quotes",role="secondary"]
.Kotlin
----
	val first = client.sql("SELECT id, name FROM person")
	        .fetch().awaitFirst()
----

The following query uses a bind variable:

[source,java,indent=0,subs="verbatim,quotes",role="primary"]
.Java
----
	Mono<Map<String, Object>> first = client.sql("SELECT id, name FROM person WHERE first_name = :fn")
	        .bind("fn", "Joe")
	        .fetch().first();
----
[source,kotlin,indent=0,subs="verbatim,quotes",role="secondary"]
.Kotlin
----
	val first = client.sql("SELECT id, name FROM person WHERE WHERE first_name = :fn")
	        .bind("fn", "Joe")
	        .fetch().awaitFirst()
----

You might have noticed the use of `fetch()` in the example above. `fetch()` is a
continuation operator that lets you specify how much data you want to consume.

Calling `first()` returns the first row from the result and discards remaining rows.
You can consume data with the following operators:

* `first()` return the first row of the entire result. Its Kotlin Coroutine variant
is named `awaitFirst()` for non-nullable return values and `awaitFirstOrNull()`
if the value is optional.
* `one()` returns exactly one result and fails if the result contains more rows.
Using Kotlin Coroutines, `awaitOne()` for exactly one value or `awaitOneOrNull()`
if the value may be `null`.
* `all()` returns all rows of the result. When using Kotlin Coroutines, use `flow()`.
* `rowsUpdated()` returns the number of affected rows (`INSERT`/`UPDATE`/`DELETE`
count). Its Kotlin Coroutine variant is named `awaitRowsUpdated()`.

Without specifying further mapping details, queries return tabular results
as `Map` whose keys are case-insensitive column names that map to their column value.

You can take control over result mapping by supplying a `Function<Row, T>` that gets
called for each `Row` so it can can return arbitrary values (singular values,
collections and maps, and objects).

The following example extracts the `id` column and emits its value:

[source,java,indent=0,subs="verbatim,quotes",role="primary"]
.Java
----
	Flux<String> names = client.sql("SELECT name FROM person")
	        .map(row -> row.get("id", String.class))
	        .all();
----
[source,kotlin,indent=0,subs="verbatim,quotes",role="secondary"]
.Kotlin
----
	val names = client.sql("SELECT name FROM person")
	        .map{ it.get("id", String.class) }
	        .flow()
----


[[r2dbc-DatabaseClient-mapping-null]]
.What about `null`?
****
Relational database results can contain `null` values.
The Reactive Streams specification forbids the emission of `null` values.
That requirement mandates proper `null` handling in the extractor function.
While you can obtain `null` values from a `Row`, you must not emit a `null`
value. You must wrap any `null` values in an object (for example, `Optional`
for singular values) to make sure a `null` value is never returned directly
by your extractor function.
****

[[r2dbc-DatabaseClient-examples-update]]
===== Updating (`INSERT`, `UPDATE`, and `DELETE`) with `DatabaseClient`

The only difference of modifying statements is that these statements typically
do not return tabular data so you use `rowsUpdated()` to consume results.

The following example shows an `UPDATE` statement that returns the number
of updated rows:

[source,java,indent=0,subs="verbatim,quotes",role="primary"]
.Java
----
	Mono<Integer> affectedRows = client.sql("UPDATE person SET first_name = :fn")
	        .bind("fn", "Joe")
	        .fetch().rowsUpdated();
----
[source,kotlin,indent=0,subs="verbatim,quotes",role="secondary"]
.Kotlin
----
	val affectedRows = client.sql("UPDATE person SET first_name = :fn")
	        .bind("fn", "Joe")
	        .fetch().awaitRowsUpdated()
----

[[r2dbc-DatabaseClient-named-parameters]]
===== Binding Values to Queries

A typical application requires parameterized SQL statements to select or
update rows according to some input. These are typically `SELECT` statements
constrained by a `WHERE` clause or `INSERT` and `UPDATE` statements that accept
input parameters. Parameterized statements bear the risk of SQL injection if
parameters are not escaped properly. `DatabaseClient` leverages R2DBC's
`bind` API to eliminate the risk of SQL injection for query parameters.
You can provide a parameterized SQL statement with the `execute(…)` operator
and bind parameters to the actual `Statement`. Your R2DBC driver then executes
the statement by using prepared statements and parameter substitution.

Parameter binding supports two binding strategies:

* By Index, using zero-based parameter indexes.
* By Name, using the placeholder name.

The following example shows parameter binding for a query:

====
[source,java]
----
db.sql("INSERT INTO person (id, name, age) VALUES(:id, :name, :age)")
    .bind("id", "joe")
    .bind("name", "Joe")
    .bind("age", 34);
----
====

.R2DBC Native Bind Markers
****
R2DBC uses database-native bind markers that depend on the actual database vendor.
As an example, Postgres uses indexed markers, such as `$1`, `$2`, `$n`.
Another example is SQL Server, which uses named bind markers prefixed with `@`.

This is different from JDBC, which requires `?` as bind markers.
In JDBC, the actual drivers translate `?` bind markers to database-native
markers as part of their statement execution.

Spring Framework's R2DBC support lets you use native bind markers or named bind
markers with the `:name` syntax.

Named parameter support leverages a `BindMarkersFactory` instance to expand named
parameters to native bind markers at the time of query execution, which gives you
a certain degree of query portability across various database vendors.
****

The query-preprocessor unrolls named `Collection` parameters into a series of bind
markers to remove the need of dynamic query creation based on the number of arguments.
Nested object arrays are expanded to allow usage of (for example) select lists.

Consider the following query:

[source,sql]
----
SELECT id, name, state FROM table WHERE (name, age) IN (('John', 35), ('Ann', 50))
----

The preceding query can be parametrized and executed as follows:

[source,java,indent=0,subs="verbatim,quotes",role="primary"]
.Java
----
	List<Object[]> tuples = new ArrayList<>();
	tuples.add(new Object[] {"John", 35});
	tuples.add(new Object[] {"Ann",  50});

	client.sql("SELECT id, name, state FROM table WHERE (name, age) IN (:tuples)")
	    .bind("tuples", tuples);
----
[source,kotlin,indent=0,subs="verbatim,quotes",role="secondary"]
.Kotlin
----
	val tuples: MutableList<Array<Any>> = ArrayList()
	tuples.add(arrayOf("John", 35))
	tuples.add(arrayOf("Ann", 50))

	client.sql("SELECT id, name, state FROM table WHERE (name, age) IN (:tuples)")
	    .bind("tuples", tuples)
----

NOTE: Usage of select lists is vendor-dependent.

The following example shows a simpler variant using `IN` predicates:

[source,java,indent=0,subs="verbatim,quotes",role="primary"]
.Java
----
	client.sql("SELECT id, name, state FROM table WHERE age IN (:ages)")
	    .bind("ages", Arrays.asList(35, 50));
----
[source,kotlin,indent=0,subs="verbatim,quotes",role="secondary"]
.Kotlin
----
	val tuples: MutableList<Array<Any>> = ArrayList()
	tuples.add(arrayOf("John", 35))
	tuples.add(arrayOf("Ann", 50))

	client.sql("SELECT id, name, state FROM table WHERE age IN (:ages)")
	    .bind("tuples", arrayOf(35, 50))
----

[[r2dbc-DatbaseClient-filter]]
===== Statement Filters

Sometimes it you need to fine-tune options on the actual `Statement`
before it gets executed. Register a `Statement` filter
(`StatementFilterFunction`) through `DatabaseClient` to intercept and
modify statements in their execution, as the following example shows:

[source,java,indent=0,subs="verbatim,quotes",role="primary"]
.Java
----
	client.sql("INSERT INTO table (name, state) VALUES(:name, :state)")
	    .filter((s, next) -> next.execute(s.returnGeneratedValues("id")))
	    .bind("name", …)
	    .bind("state", …);
----
[source,kotlin,indent=0,subs="verbatim,quotes",role="secondary"]
.Kotlin
----
	client.sql("INSERT INTO table (name, state) VALUES(:name, :state)")
				.filter { s: Statement, next: ExecuteFunction -> next.execute(s.returnGeneratedValues("id")) }
				.bind("name", …)
				.bind("state", …)
----

`DatabaseClient` exposes also simplified `filter(…)` overload accepting `Function<Statement, Statement>`:

[source,java,indent=0,subs="verbatim,quotes",role="primary"]
.Java
----
	client.sql("INSERT INTO table (name, state) VALUES(:name, :state)")
	    .filter(statement -> s.returnGeneratedValues("id"));

	client.sql("SELECT id, name, state FROM table")
	    .filter(statement -> s.fetchSize(25));
----
[source,kotlin,indent=0,subs="verbatim,quotes",role="secondary"]
.Kotlin
----
	client.sql("INSERT INTO table (name, state) VALUES(:name, :state)")
	    .filter { statement -> s.returnGeneratedValues("id") }

	client.sql("SELECT id, name, state FROM table")
	    .filter { statement -> s.fetchSize(25) }
----

`StatementFilterFunction` implementations allow filtering of the executed 
`Statement` and filtering of `Result` objects.

[[r2dbc-DatabaseClient-idioms]]
===== `DatabaseClient` Best Practices

Instances of the `DatabaseClient` class are thread-safe, once configured. This is
important because it means that you can configure a single instance of a `DatabaseClient`
and then safely inject this shared reference into multiple DAOs (or repositories).
The `DatabaseClient` is stateful, in that it maintains a reference to a `ConnectionFactory`,
but this state is not conversational state.

A common practice when using the `DatabaseClient` class is to configure a `ConnectionFactory`
in your Spring configuration file and then dependency-inject
that shared `ConnectionFactory` bean into your DAO classes. The `DatabaseClient` is created in
the setter for the `ConnectionFactory`. This leads to DAOs that resemble the following:

[source,java,indent=0,subs="verbatim,quotes",role="primary"]
.Java
----
	public class R2dbcCorporateEventDao implements CorporateEventDao {

		private DatabaseClient databaseClient;

		public void setConnectionFactory(ConnectionFactory connectionFactory) {
			this.databaseClient = DatabaseClient.create(connectionFactory);
		}

		// R2DBC-backed implementations of the methods on the CorporateEventDao follow...
	}
----
[source,kotlin,indent=0,subs="verbatim,quotes",role="secondary"]
.Kotlin
----
	class R2dbcCorporateEventDao(connectionFactory: ConnectionFactory) : CorporateEventDao {

		private val databaseClient = DatabaseClient.create(connectionFactory)

		// R2DBC-backed implementations of the methods on the CorporateEventDao follow...
	}
----

An alternative to explicit configuration is to use component-scanning and annotation
support for dependency injection. In this case, you can annotate the class with `@Component`
(which makes it a candidate for component-scanning) and annotate the `ConnectionFactory` setter
method with `@Autowired`. The following example shows how to do so:

[source,java,indent=0,subs="verbatim,quotes",role="primary"]
.Java
----
	@Component // <1>
	public class R2dbcCorporateEventDao implements CorporateEventDao {

		private DatabaseClient databaseClient;

		@Autowired // <2>
		public void setConnectionFactory(ConnectionFactory connectionFactory) {
			this.databaseClient = DatabaseClient.create(connectionFactory); // <3>
		}

		// R2DBC-backed implementations of the methods on the CorporateEventDao follow...
	}
----
<1> Annotate the class with `@Component`.
<2> Annotate the `ConnectionFactory` setter method with `@Autowired`.
<3> Create a new `DatabaseClient` with the `ConnectionFactory`.

[source,kotlin,indent=0,subs="verbatim,quotes",role="secondary"]
.Kotlin
----
	@Component // <1>
	class R2dbcCorporateEventDao(connectionFactory: ConnectionFactory) : CorporateEventDao { // <2>

		private val databaseClient = DatabaseClient(connectionFactory) // <3>

		// R2DBC-backed implementations of the methods on the CorporateEventDao follow...
	}
----
<1> Annotate the class with `@Component`.
<2> Constructor injection of the `ConnectionFactory`.
<3> Create a new `DatabaseClient` with the `ConnectionFactory`.

Regardless of which of the above template initialization styles you choose to use (or
not), it is seldom necessary to create a new instance of a `DatabaseClient` class each
time you want to run SQL. Once configured, a `DatabaseClient` instance is thread-safe.
If your application accesses multiple
databases, you may want multiple `DatabaseClient` instances, which requires multiple
`ConnectionFactory` and, subsequently, multiple differently configured `DatabaseClient`
instances.

[[r2dbc-auto-generated-keys]]
== Retrieving Auto-generated Keys

`INSERT` statements may generate keys when inserting rows into a table
that defines an auto-increment or identity column. To get full control over
the column name to generate, simply register a `StatementFilterFunction` that
requests the generated key for the desired column.

[source,java,indent=0,subs="verbatim,quotes",role="primary"]
.Java
----
	Mono<Integer> generatedId = client.sql("INSERT INTO table (name, state) VALUES(:name, :state)")
	    .filter(statement -> s.returnGeneratedValues("id"))
			.map(row -> row.get("id", Integer.class))
			.first();

	// generatedId emits the generated key once the INSERT statement has finished
----
[source,kotlin,indent=0,subs="verbatim,quotes",role="secondary"]
.Kotlin
----
	val generatedId = client.sql("INSERT INTO table (name, state) VALUES(:name, :state)")
	    .filter { statement -> s.returnGeneratedValues("id") }
			.map { row -> row.get("id", Integer.class) }
			.awaitOne()

	// generatedId emits the generated key once the INSERT statement has finished
----


[[r2dbc-connections]]
=== Controlling Database Connections

This section covers:

* <<r2dbc-ConnectionFactory>>
* <<r2dbc-ConnectionFactoryUtils>>
* <<r2dbc-SingleConnectionFactory>>
* <<r2dbc-TransactionAwareConnectionFactoryProxy>>
* <<r2dbc-R2dbcTransactionManager>>


[[r2dbc-ConnectionFactory]]
==== Using `ConnectionFactory`

Spring obtains an R2DBC connection to the database through a `ConnectionFactory`.
A `ConnectionFactory` is part of the R2DBC specification and is a common entry-point
for drivers. It lets a container or a framework hide connection pooling
and transaction management issues from the application code. As a developer,
you need not know details about how to connect to the database. That is the
responsibility of the administrator who sets up the `ConnectionFactory`. You
most likely fill both roles as you develop and test code, but you do not
necessarily have to know how the production data source is configured.

When you use Spring's R2DBC layer, you can can configure your own with a
connection pool implementation provided by a third party. A popular
implementation is R2DBC Pool (`r2dbc-pool`). Implementations in the Spring 
distribution are meant only for testing purposes and do not provide pooling.

To configure a `ConnectionFactory`:

. Obtain a connection with `ConnectionFactory` as you typically obtain an R2DBC `ConnectionFactory`.
. Provide an R2DBC URL
(See the documentation for your driver for the correct value).

The following example shows how to configure a `ConnectionFactory`:

[source,java,indent=0,subs="verbatim,quotes",role="primary"]
.Java
----
	ConnectionFactory factory = ConnectionFactories.get("r2dbc:h2:mem:///test?options=DB_CLOSE_DELAY=-1;DB_CLOSE_ON_EXIT=FALSE");
----
[source,kotlin,indent=0,subs="verbatim,quotes",role="secondary"]
.Kotlin
----
	val factory = ConnectionFactories.get("r2dbc:h2:mem:///test?options=DB_CLOSE_DELAY=-1;DB_CLOSE_ON_EXIT=FALSE");
----


[[r2dbc-ConnectionFactoryUtils]]
==== Using `ConnectionFactoryUtils`


The `ConnectionFactoryUtils` class is a convenient and powerful helper class
that provides `static` methods to obtain connections from `ConnectionFactory`
and close connections (if necessary).

It supports subscriber ``Context``-bound connections with, for example
`R2dbcTransactionManager`.


[[r2dbc-SingleConnectionFactory]]
==== Using `SingleConnectionFactory`

The `SingleConnectionFactory` class is an implementation of `DelegatingConnectionFactory`
interface that wraps a single `Connection` that is not closed after each use.

If any client code calls `close` on the assumption of a pooled connection (as when using
persistence tools), you should set the `suppressClose` property to `true`. This setting
returns a close-suppressing proxy that wraps the physical connection. Note that you can
no longer cast this to a native `Connection` or a similar object.

`SingleConnectionFactory` is primarily a test class and may be used for specific requirements
such as pipelining if your R2DBC driver permits for such use.
In contrast to a pooled `ConnectionFactory`, it reuses the same connection all the time, avoiding
excessive creation of physical connections.


[[r2dbc-TransactionAwareConnectionFactoryProxy]]
==== Using `TransactionAwareConnectionFactoryProxy`

`TransactionAwareConnectionFactoryProxy` is a proxy for a target `ConnectionFactory`.
The proxy wraps that target `ConnectionFactory` to add awareness of Spring-managed transactions.

NOTE: Using this class is required if you use a R2DBC client that is not integrated otherwise
with Spring's R2DBC support. In this case, you can still use this client and, at
the same time, have this client participating in Spring managed transactions. It is generally
preferable to integrate a R2DBC client with proper access to `ConnectionFactoryUtils`
for resource management.

See the {api-spring-framework}/r2dbc/connection/TransactionAwareConnectionFactoryProxy.html[`TransactionAwareConnectionFactoryProxy`]
javadoc for more details.


[[r2dbc-R2dbcTransactionManager]]
==== Using `R2dbcTransactionManager`

The `R2dbcTransactionManager` class is a `ReactiveTransactionManager` implementation for
single R2DBC datasources. It binds an R2DBC connection from the specified connection factory
to the subscriber `Context`, potentially allowing for one subscriber connection for each 
connection factory.

Application code is required to retrieve the R2DBC connection through
`ConnectionFactoryUtils.getConnection(ConnectionFactory)`, instead of R2DBC's standard
`ConnectionFactory.create()`.

All framework classes (such as `DatabaseClient`) use this strategy implicitly.
If not used with this transaction manager, the lookup strategy behaves exactly like the common one.
Thus, it can be used in any case.

The `R2dbcTransactionManager` class supports custom isolation levels that get applied to the connection.



[[orm]]
== Object Relational Mapping (ORM) Data Access

This section covers data access when you use Object Relational Mapping (ORM).



[[orm-introduction]]
=== Introduction to ORM with Spring

The Spring Framework supports integration with the Java Persistence API (JPA) and
supports native Hibernate for resource management, data access object (DAO) implementations,
and transaction strategies. For example, for Hibernate, there is first-class support with
several convenient IoC features that address many typical Hibernate integration issues.
You can configure all of the supported features for OR (object relational) mapping
tools through Dependency Injection. They can participate in Spring's resource and
transaction management, and they comply with Spring's generic transaction and DAO
exception hierarchies. The recommended integration style is to code DAOs against plain
Hibernate or JPA APIs.

Spring adds significant enhancements to the ORM layer of your choice when you create
data access applications. You can leverage as much of the integration support as you
wish, and you should compare this integration effort with the cost and risk of building
a similar infrastructure in-house. You can use much of the ORM support as you would a
library, regardless of technology, because everything is designed as a set of reusable
JavaBeans. ORM in a Spring IoC container facilitates configuration and deployment. Thus,
most examples in this section show configuration inside a Spring container.

The benefits of using the Spring Framework to create your ORM DAOs include:

* *Easier testing.* Spring's IoC approach makes it easy to swap the implementations
  and configuration locations of Hibernate `SessionFactory` instances, JDBC `DataSource`
  instances, transaction managers, and mapped object implementations (if needed). This
  in turn makes it much easier to test each piece of persistence-related code in
  isolation.
* *Common data access exceptions.* Spring can wrap exceptions from your ORM tool,
  converting them from proprietary (potentially checked) exceptions to a common runtime
  `DataAccessException` hierarchy. This feature lets you handle most persistence
  exceptions, which are non-recoverable, only in the appropriate layers, without
  annoying boilerplate catches, throws, and exception declarations. You can still trap
  and handle exceptions as necessary. Remember that JDBC exceptions (including
  DB-specific dialects) are also converted to the same hierarchy, meaning that you can
  perform some operations with JDBC within a consistent programming model.
* *General resource management.* Spring application contexts can handle the location
  and configuration of Hibernate `SessionFactory` instances, JPA `EntityManagerFactory`
  instances, JDBC `DataSource` instances, and other related resources. This makes these
  values easy to manage and change. Spring offers efficient, easy, and safe handling of
  persistence resources. For example, related code that uses Hibernate generally needs to
  use the same Hibernate `Session` to ensure efficiency and proper transaction handling.
  Spring makes it easy to create and bind a `Session` to the current thread transparently,
  by exposing a current `Session` through the Hibernate `SessionFactory`. Thus, Spring
  solves many chronic problems of typical Hibernate usage, for any local or JTA
  transaction environment.
* *Integrated transaction management.* You can wrap your ORM code with a declarative,
  aspect-oriented programming (AOP) style method interceptor either through the
  `@Transactional` annotation or by explicitly configuring the transaction AOP advice in
  an XML configuration file. In both cases, transaction semantics and exception handling
  (rollback and so on) are handled for you. As discussed in <<orm-resource-mngmnt>>,
  you can also swap various transaction managers, without affecting your ORM-related code.
  For example, you can swap between local transactions and JTA, with the same full services
  (such as declarative transactions) available in both scenarios. Additionally,
  JDBC-related code can fully integrate transactionally with the code you use to do ORM.
  This is useful for data access that is not suitable for ORM (such as batch processing and
  BLOB streaming) but that still needs to share common transactions with ORM operations.

TIP: For more comprehensive ORM support, including support for alternative database
technologies such as MongoDB, you might want to check out the
https://projects.spring.io/spring-data/[Spring Data] suite of projects. If you are
a JPA user, the https://spring.io/guides/gs/accessing-data-jpa/[Getting Started Accessing
Data with JPA] guide from https://spring.io provides a great introduction.



[[orm-general]]
=== General ORM Integration Considerations

This section highlights considerations that apply to all ORM technologies.
The <<orm-hibernate>> section provides more details and also show these features and
configurations in a concrete context.

The major goal of Spring's ORM integration is clear application layering (with any data
access and transaction technology) and for loose coupling of application objects -- no
more business service dependencies on the data access or transaction strategy, no more
hard-coded resource lookups, no more hard-to-replace singletons, no more custom service
registries. The goal is to have one simple and consistent approach to wiring up application objects, keeping
them as reusable and free from container dependencies as possible. All the individual
data access features are usable on their own but integrate nicely with Spring's
application context concept, providing XML-based configuration and cross-referencing of
plain JavaBean instances that need not be Spring-aware. In a typical Spring application,
many important objects are JavaBeans: data access templates, data access objects,
transaction managers, business services that use the data access objects and transaction
managers, web view resolvers, web controllers that use the business services, and so on.


[[orm-resource-mngmnt]]
==== Resource and Transaction Management

Typical business applications are cluttered with repetitive resource management code.
Many projects try to invent their own solutions, sometimes sacrificing proper handling
of failures for programming convenience. Spring advocates simple solutions for proper
resource handling, namely IoC through templating in the case of JDBC and applying AOP
interceptors for the ORM technologies.

The infrastructure provides proper resource handling and appropriate conversion of
specific API exceptions to an unchecked infrastructure exception hierarchy. Spring
introduces a DAO exception hierarchy, applicable to any data access strategy. For direct
JDBC, the `JdbcTemplate` class mentioned in a <<jdbc-JdbcTemplate, previous section>>
provides connection handling and proper conversion of `SQLException` to the
`DataAccessException` hierarchy, including translation of database-specific SQL error
codes to meaningful exception classes. For ORM technologies, see the
<<orm-exception-translation, next section>> for how to get the same exception
translation benefits.

When it comes to transaction management, the `JdbcTemplate` class hooks in to the Spring
transaction support and supports both JTA and JDBC transactions, through respective
Spring transaction managers. For the supported ORM technologies, Spring offers Hibernate
and JPA support through the Hibernate and JPA transaction managers as well as JTA support.
For details on transaction support, see the <<transaction>> chapter.


[[orm-exception-translation]]
==== Exception Translation

When you use Hibernate or JPA in a DAO, you must decide how to handle the persistence
technology's native exception classes. The DAO throws a subclass of a `HibernateException`
or `PersistenceException`, depending on the technology. These exceptions are all runtime
exceptions and do not have to be declared or caught. You may also have to deal with
`IllegalArgumentException` and `IllegalStateException`. This means that callers can only
treat exceptions as being generally fatal, unless they want to depend on the persistence
technology's own exception structure. Catching specific causes (such as an optimistic
locking failure) is not possible without tying the caller to the implementation strategy.
This trade-off might be acceptable to applications that are strongly ORM-based or
do not need any special exception treatment (or both). However, Spring lets exception
translation be applied transparently through the `@Repository` annotation. The following
examples (one for Java configuration and one for XML configuration) show how to do so:

[source,java,indent=0,subs="verbatim,quotes",role="primary"]
.Java
----
	@Repository
	public class ProductDaoImpl implements ProductDao {

		// class body here...

	}
----
[source,kotlin,indent=0,subs="verbatim,quotes",role="secondary"]
.Kotlin
----
	@Repository
	class ProductDaoImpl : ProductDao {
		// class body here...
	}
----

[source,xml,indent=0,subs="verbatim,quotes"]
----
	<beans>

		<!-- Exception translation bean post processor -->
		<bean class="org.springframework.dao.annotation.PersistenceExceptionTranslationPostProcessor"/>

		<bean id="myProductDao" class="product.ProductDaoImpl"/>

	</beans>
----

The postprocessor automatically looks for all exception translators (implementations of
the `PersistenceExceptionTranslator` interface) and advises all beans marked with the
`@Repository` annotation so that the discovered translators can intercept and apply the
appropriate translation on the thrown exceptions.

In summary, you can implement DAOs based on the plain persistence technology's API and
annotations while still benefiting from Spring-managed transactions, dependency
injection, and transparent exception conversion (if desired) to Spring's custom
exception hierarchies.



[[orm-hibernate]]
=== Hibernate

We start with a coverage of https://hibernate.org/[Hibernate 5] in a Spring
environment, using it to demonstrate the approach that Spring takes towards integrating
OR mappers. This section covers many issues in detail and shows different variations
of DAO implementations and transaction demarcation. Most of these patterns can be
directly translated to all other supported ORM tools. The later sections in this
chapter then cover the other ORM technologies and show brief examples.

NOTE: As of Spring Framework 5.0, Spring requires Hibernate ORM 4.3 or later for JPA support
and even Hibernate ORM 5.0+ for programming against the native Hibernate Session API.
Note that the Hibernate team does not maintain any versions prior to 5.1 anymore and
is likely to focus on 5.3+ exclusively soon.


[[orm-session-factory-setup]]
==== `SessionFactory` Setup in a Spring Container

To avoid tying application objects to hard-coded resource lookups, you can define
resources (such as a JDBC `DataSource` or a Hibernate `SessionFactory`) as beans in the
Spring container. Application objects that need to access resources receive references
to such predefined instances through bean references, as illustrated in the DAO
definition in the <<orm-hibernate-straight, next section>>.

The following excerpt from an XML application context definition shows how to set up a
JDBC `DataSource` and a Hibernate `SessionFactory` on top of it:

[source,xml,indent=0,subs="verbatim,quotes"]
----
	<beans>

		<bean id="myDataSource" class="org.apache.commons.dbcp.BasicDataSource" destroy-method="close">
			<property name="driverClassName" value="org.hsqldb.jdbcDriver"/>
			<property name="url" value="jdbc:hsqldb:hsql://localhost:9001"/>
			<property name="username" value="sa"/>
			<property name="password" value=""/>
		</bean>

		<bean id="mySessionFactory" class="org.springframework.orm.hibernate5.LocalSessionFactoryBean">
			<property name="dataSource" ref="myDataSource"/>
			<property name="mappingResources">
				<list>
					<value>product.hbm.xml</value>
				</list>
			</property>
			<property name="hibernateProperties">
				<value>
					hibernate.dialect=org.hibernate.dialect.HSQLDialect
				</value>
			</property>
		</bean>

	</beans>
----

Switching from a local Jakarta Commons DBCP `BasicDataSource` to a JNDI-located
`DataSource` (usually managed by an application server) is only a matter of
configuration, as the following example shows:

[source,xml,indent=0,subs="verbatim,quotes"]
----
	<beans>
		<jee:jndi-lookup id="myDataSource" jndi-name="java:comp/env/jdbc/myds"/>
	</beans>
----

You can also access a JNDI-located `SessionFactory`, using Spring's
`JndiObjectFactoryBean` / `<jee:jndi-lookup>` to retrieve and expose it.
However, that is typically not common outside of an EJB context.

[NOTE]
====
Spring also provides a `LocalSessionFactoryBuilder` variant, seamlessly integrating
with `@Bean` style configuration and programmatic setup (no `FactoryBean` involved).

Both `LocalSessionFactoryBean` and `LocalSessionFactoryBuilder` support background
bootstrapping, with Hibernate initialization running in parallel to the application
bootstrap thread on a given bootstrap executor (such as a `SimpleAsyncTaskExecutor`).
On `LocalSessionFactoryBean`, this is available through the `bootstrapExecutor`
property. On the programmatic `LocalSessionFactoryBuilder`, there is an overloaded
`buildSessionFactory` method that takes a bootstrap executor argument.

As of Spring Framework 5.1, such a native Hibernate setup can also expose a JPA
`EntityManagerFactory` for standard JPA interaction next to native Hibernate access.
See <<orm-jpa-hibernate, Native Hibernate Setup for JPA>> for details.
====


[[orm-hibernate-straight]]
==== Implementing DAOs Based on the Plain Hibernate API

Hibernate has a feature called contextual sessions, wherein Hibernate itself manages
one current `Session` per transaction. This is roughly equivalent to Spring's
synchronization of one Hibernate `Session` per transaction. A corresponding DAO
implementation resembles the following example, based on the plain Hibernate API:

[source,java,indent=0,subs="verbatim,quotes",role="primary"]
.Java
----
	public class ProductDaoImpl implements ProductDao {

		private SessionFactory sessionFactory;

		public void setSessionFactory(SessionFactory sessionFactory) {
			this.sessionFactory = sessionFactory;
		}

		public Collection loadProductsByCategory(String category) {
			return this.sessionFactory.getCurrentSession()
					.createQuery("from test.Product product where product.category=?")
					.setParameter(0, category)
					.list();
		}
	}
----
[source,kotlin,indent=0,subs="verbatim,quotes",role="secondary"]
.Kotlin
----
	class ProductDaoImpl(private val sessionFactory: SessionFactory) : ProductDao {

		fun loadProductsByCategory(category: String): Collection<*> {
			return sessionFactory.currentSession
					.createQuery("from test.Product product where product.category=?")
					.setParameter(0, category)
					.list()
		}
	}
----

This style is similar to that of the Hibernate reference documentation and examples,
except for holding the `SessionFactory` in an instance variable. We strongly recommend
such an instance-based setup over the old-school `static` `HibernateUtil` class from
Hibernate's CaveatEmptor sample application. (In general, do not keep any resources in
`static` variables unless absolutely necessary.)

The preceding DAO example follows the dependency injection pattern. It fits nicely into a Spring IoC
container, as it would if coded against Spring's `HibernateTemplate`.
You can also set up such a DAO in plain Java (for example, in unit tests). To do so,
instantiate it and call `setSessionFactory(..)` with the desired factory reference. As a
Spring bean definition, the DAO would resemble the following:

[source,xml,indent=0,subs="verbatim,quotes"]
----
	<beans>

		<bean id="myProductDao" class="product.ProductDaoImpl">
			<property name="sessionFactory" ref="mySessionFactory"/>
		</bean>

	</beans>
----

The main advantage of this DAO style is that it depends on Hibernate API only. No import
of any Spring class is required. This is appealing from a non-invasiveness
perspective and may feel more natural to Hibernate developers.

However, the DAO throws plain `HibernateException` (which is unchecked, so it does not have
to be declared or caught), which means that callers can treat exceptions only as being
generally fatal -- unless they want to depend on Hibernate's own exception hierarchy.
Catching specific causes (such as an optimistic locking failure) is not possible without
tying the caller to the implementation strategy. This trade off might be acceptable to
applications that are strongly Hibernate-based, do not need any special exception
treatment, or both.

Fortunately, Spring's `LocalSessionFactoryBean` supports Hibernate's
`SessionFactory.getCurrentSession()` method for any Spring transaction strategy,
returning the current Spring-managed transactional `Session`, even with
`HibernateTransactionManager`. The standard behavior of that method remains
to return the current `Session` associated with the ongoing JTA transaction, if any.
This behavior applies regardless of whether you use Spring's
`JtaTransactionManager`, EJB container managed transactions (CMTs), or JTA.

In summary, you can implement DAOs based on the plain Hibernate API, while still being
able to participate in Spring-managed transactions.


[[orm-hibernate-tx-declarative]]
==== Declarative Transaction Demarcation

We recommend that you use Spring's declarative transaction support, which lets you
replace explicit transaction demarcation API calls in your Java code with an AOP
transaction interceptor. You can configure this transaction interceptor in a Spring
container by using either Java annotations or XML. This declarative transaction capability
lets you keep business services free of repetitive transaction demarcation code and
focus on adding business logic, which is the real value of your application.

NOTE: Before you continue, we are strongly encourage you to read <<transaction-declarative>>
if you have not already done so.

You can annotate the service layer with `@Transactional` annotations and instruct the
Spring container to find these annotations and provide transactional semantics for
these annotated methods. The following example shows how to do so:

[source,java,indent=0,subs="verbatim,quotes",role="primary"]
.Java
----
	public class ProductServiceImpl implements ProductService {

		private ProductDao productDao;

		public void setProductDao(ProductDao productDao) {
			this.productDao = productDao;
		}

		@Transactional
		public void increasePriceOfAllProductsInCategory(final String category) {
			List productsToChange = this.productDao.loadProductsByCategory(category);
			// ...
		}

		@Transactional(readOnly = true)
		public List<Product> findAllProducts() {
			return this.productDao.findAllProducts();
		}
	}
----
[source,kotlin,indent=0,subs="verbatim,quotes",role="secondary"]
.Kotlin
----
	class ProductServiceImpl(private val productDao: ProductDao) : ProductService {

		@Transactional
		fun increasePriceOfAllProductsInCategory(category: String) {
			val productsToChange = productDao.loadProductsByCategory(category)
			// ...
		}

		@Transactional(readOnly = true)
		fun findAllProducts() = productDao.findAllProducts()
	}
----

In the container, you need to set up the `PlatformTransactionManager` implementation
(as a bean) and a `<tx:annotation-driven/>` entry, opting into `@Transactional`
processing at runtime. The following example shows how to do so:

[source,xml,indent=0,subs="verbatim,quotes"]
----
	<?xml version="1.0" encoding="UTF-8"?>
	<beans xmlns="http://www.springframework.org/schema/beans"
		xmlns:xsi="http://www.w3.org/2001/XMLSchema-instance"
		xmlns:aop="http://www.springframework.org/schema/aop"
		xmlns:tx="http://www.springframework.org/schema/tx"
		xsi:schemaLocation="
			http://www.springframework.org/schema/beans
			https://www.springframework.org/schema/beans/spring-beans.xsd
			http://www.springframework.org/schema/tx
			https://www.springframework.org/schema/tx/spring-tx.xsd
			http://www.springframework.org/schema/aop
			https://www.springframework.org/schema/aop/spring-aop.xsd">

		<!-- SessionFactory, DataSource, etc. omitted -->

		<bean id="transactionManager"
				class="org.springframework.orm.hibernate5.HibernateTransactionManager">
			<property name="sessionFactory" ref="sessionFactory"/>
		</bean>

		<tx:annotation-driven/>

		<bean id="myProductService" class="product.SimpleProductService">
			<property name="productDao" ref="myProductDao"/>
		</bean>

	</beans>
----


[[orm-hibernate-tx-programmatic]]
==== Programmatic Transaction Demarcation

You can demarcate transactions in a higher level of the application, on top of
lower-level data access services that span any number of operations. Nor do restrictions
exist on the implementation of the surrounding business service. It needs only a Spring
`PlatformTransactionManager`. Again, the latter can come from anywhere, but preferably
as a bean reference through a `setTransactionManager(..)` method. Also, the
`productDAO` should be set by a `setProductDao(..)` method. The following pair of snippets show
a transaction manager and a business service definition in a Spring application context
and an example for a business method implementation:

[source,xml,indent=0,subs="verbatim,quotes"]
----
	<beans>

		<bean id="myTxManager" class="org.springframework.orm.hibernate5.HibernateTransactionManager">
			<property name="sessionFactory" ref="mySessionFactory"/>
		</bean>

		<bean id="myProductService" class="product.ProductServiceImpl">
			<property name="transactionManager" ref="myTxManager"/>
			<property name="productDao" ref="myProductDao"/>
		</bean>

	</beans>
----

[source,java,indent=0,subs="verbatim,quotes",role="primary"]
.Java
----
	public class ProductServiceImpl implements ProductService {

		private TransactionTemplate transactionTemplate;
		private ProductDao productDao;

		public void setTransactionManager(PlatformTransactionManager transactionManager) {
			this.transactionTemplate = new TransactionTemplate(transactionManager);
		}

		public void setProductDao(ProductDao productDao) {
			this.productDao = productDao;
		}

		public void increasePriceOfAllProductsInCategory(final String category) {
			this.transactionTemplate.execute(new TransactionCallbackWithoutResult() {
				public void doInTransactionWithoutResult(TransactionStatus status) {
					List productsToChange = this.productDao.loadProductsByCategory(category);
					// do the price increase...
				}
			});
		}
	}
----
[source,kotlin,indent=0,subs="verbatim,quotes",role="secondary"]
.Kotlin
----
	class ProductServiceImpl(transactionManager: PlatformTransactionManager,
							private val productDao: ProductDao) : ProductService {

		private val transactionTemplate = TransactionTemplate(transactionManager)

		fun increasePriceOfAllProductsInCategory(category: String) {
			transactionTemplate.execute {
				val productsToChange = productDao.loadProductsByCategory(category)
				// do the price increase...
			}
		}
	}
----

Spring's `TransactionInterceptor` lets any checked application exception be thrown
with the callback code, while `TransactionTemplate` is restricted to unchecked
exceptions within the callback. `TransactionTemplate` triggers a rollback in case of
an unchecked application exception or if the transaction is marked rollback-only by
the application (by setting `TransactionStatus`). By default, `TransactionInterceptor`
behaves the same way but allows configurable rollback policies per method.


[[orm-hibernate-tx-strategies]]
==== Transaction Management Strategies

Both `TransactionTemplate` and `TransactionInterceptor` delegate the actual transaction
handling to a `PlatformTransactionManager` instance (which can be a
`HibernateTransactionManager` (for a single Hibernate `SessionFactory`) by using a
`ThreadLocal` `Session` under the hood) or a `JtaTransactionManager` (delegating to the
JTA subsystem of the container) for Hibernate applications. You can even use a custom
`PlatformTransactionManager` implementation. Switching from native Hibernate transaction
management to JTA (such as when facing distributed transaction requirements for certain
deployments of your application) is only a matter of configuration. You can replace
the Hibernate transaction manager with Spring's JTA transaction implementation. Both
transaction demarcation and data access code work without changes, because they
use the generic transaction management APIs.

For distributed transactions across multiple Hibernate session factories, you can combine
`JtaTransactionManager` as a transaction strategy with multiple
`LocalSessionFactoryBean` definitions. Each DAO then gets one specific `SessionFactory`
reference passed into its corresponding bean property. If all underlying JDBC data
sources are transactional container ones, a business service can demarcate transactions
across any number of DAOs and any number of session factories without special regard, as
long as it uses `JtaTransactionManager` as the strategy.

Both `HibernateTransactionManager` and `JtaTransactionManager` allow for proper
JVM-level cache handling with Hibernate, without container-specific transaction manager
lookup or a JCA connector (if you do not use EJB to initiate transactions).

`HibernateTransactionManager` can export the Hibernate JDBC `Connection` to plain JDBC
access code for a specific `DataSource`. This ability allows for high-level
transaction demarcation with mixed Hibernate and JDBC data access completely without
JTA, provided you access only one database. `HibernateTransactionManager` automatically
exposes the Hibernate transaction as a JDBC transaction if you have set up the passed-in
`SessionFactory` with a `DataSource` through the `dataSource` property of the
`LocalSessionFactoryBean` class. Alternatively, you can specify explicitly the
`DataSource` for which the transactions are supposed to be exposed through the
`dataSource` property of the `HibernateTransactionManager` class.


[[orm-hibernate-resources]]
==== Comparing Container-managed and Locally Defined Resources

You can switch between a container-managed JNDI `SessionFactory` and a locally defined
one without having to change a single line of application code. Whether to keep
resource definitions in the container or locally within the application is mainly a
matter of the transaction strategy that you use. Compared to a Spring-defined local
`SessionFactory`, a manually registered JNDI `SessionFactory` does not provide any
benefits. Deploying a `SessionFactory` through Hibernate's JCA connector provides the
added value of participating in the Java EE server's management infrastructure, but does
not add actual value beyond that.

Spring's transaction support is not bound to a container. When configured with any strategy
other than JTA, transaction support also works in a stand-alone or test environment.
Especially in the typical case of single-database transactions, Spring's single-resource
local transaction support is a lightweight and powerful alternative to JTA. When you use
local EJB stateless session beans to drive transactions, you depend both on an EJB
container and on JTA, even if you access only a single database and use only stateless
session beans to provide declarative transactions through container-managed
transactions. Direct use of JTA programmatically also requires a Java EE environment.
JTA does not involve only container dependencies in terms of JTA itself and of
JNDI `DataSource` instances. For non-Spring, JTA-driven Hibernate transactions, you have
to use the Hibernate JCA connector or extra Hibernate transaction code with the
`TransactionManagerLookup` configured for proper JVM-level caching.

Spring-driven transactions can work as well with a locally defined Hibernate
`SessionFactory` as they do with a local JDBC `DataSource`, provided they access a
single database. Thus, you need only use Spring's JTA transaction strategy when you
have distributed transaction requirements. A JCA connector requires container-specific
deployment steps, and (obviously) JCA support in the first place. This configuration
requires more work than deploying a simple web application with local resource
definitions and Spring-driven transactions. Also, you often need the Enterprise Edition
of your container if you use, for example, WebLogic Express, which does not
provide JCA. A Spring application with local resources and transactions that span one
single database works in any Java EE web container (without JTA, JCA, or EJB), such as
Tomcat, Resin, or even plain Jetty. Additionally, you can easily reuse such a middle
tier in desktop applications or test suites.

All things considered, if you do not use EJBs, stick with local `SessionFactory` setup
and Spring's `HibernateTransactionManager` or `JtaTransactionManager`. You get all of
the benefits, including proper transactional JVM-level caching and distributed
transactions, without the inconvenience of container deployment. JNDI registration of a
Hibernate `SessionFactory` through the JCA connector adds value only when used in
conjunction with EJBs.


[[orm-hibernate-invalid-jdbc-access-error]]
==== Spurious Application Server Warnings with Hibernate

In some JTA environments with very strict `XADataSource` implementations (currently
only some WebLogic Server and WebSphere versions), when Hibernate is configured without
regard to the JTA `PlatformTransactionManager` object for that environment,
spurious warning or exceptions can show up in the application server log.
These warnings or exceptions indicate that the connection being accessed is no longer
valid or JDBC access is no longer valid, possibly because the transaction is no longer
active. As an example, here is an actual exception from WebLogic:

[literal]
[subs="verbatim,quotes"]
----
java.sql.SQLException: The transaction is no longer active - status: 'Committed'. No
further JDBC access is allowed within this transaction.
----

You can resolve this warning by making Hibernate aware of the JTA
`PlatformTransactionManager` instance, to which it synchronizes (along with Spring).
You have two options for doing this:

* If, in your application context, you already directly obtain the JTA
  `PlatformTransactionManager` object (presumably from JNDI through
  `JndiObjectFactoryBean` or `<jee:jndi-lookup>`) and feed it, for example, to
  Spring's `JtaTransactionManager`, the easiest way is to specify a reference to
  the bean that defines this JTA `PlatformTransactionManager` instance as the value of the
  `jtaTransactionManager` property for `LocalSessionFactoryBean.` Spring then makes the
  object available to Hibernate.
* More likely, you do not already have the JTA `PlatformTransactionManager` instance,
  because Spring's `JtaTransactionManager` can find it itself. Thus, you need to
  configure Hibernate to look up JTA `PlatformTransactionManager` directly. You do this
  by configuring an application server-specific `TransactionManagerLookup` class in the
  Hibernate configuration, as described in the Hibernate manual.

The remainder of this section describes the sequence of events that occur with and
without Hibernate's awareness of the JTA `PlatformTransactionManager`.

When Hibernate is not configured with any awareness of the JTA
`PlatformTransactionManager`, the following events occur when a JTA transaction commits:

* The JTA transaction commits.
* Spring's `JtaTransactionManager` is synchronized to the JTA transaction, so it is
  called back through an `afterCompletion` callback by the JTA transaction manager.
* Among other activities, this synchronization can trigger a callback by Spring to
  Hibernate, through Hibernate's `afterTransactionCompletion` callback (used to clear
  the Hibernate cache), followed by an explicit `close()` call on the Hibernate session,
  which causes Hibernate to attempt to `close()` the JDBC Connection.
* In some environments, this `Connection.close()` call then triggers the warning or
  error, as the application server no longer considers the `Connection` to be usable,
  because the transaction has already been committed.

When Hibernate is configured with awareness of the JTA `PlatformTransactionManager`, the
following events occur when a JTA transaction commits:

* The JTA transaction is ready to commit.
* Spring's `JtaTransactionManager` is synchronized to the JTA transaction, so the
  transaction is called back through a `beforeCompletion` callback by the JTA
  transaction manager.
* Spring is aware that Hibernate itself is synchronized to the JTA transaction and
  behaves differently than in the previous scenario. Assuming the Hibernate `Session`
  needs to be closed at all, Spring closes it now.
* The JTA transaction commits.
* Hibernate is synchronized to the JTA transaction, so the transaction is called back
  through an `afterCompletion` callback by the JTA transaction manager and can
  properly clear its cache.



[[orm-jpa]]
=== JPA

The Spring JPA, available under the `org.springframework.orm.jpa` package, offers
comprehensive support for the
https://www.oracle.com/technetwork/articles/javaee/jpa-137156.html[Java Persistence
API] in a manner similar to the integration with Hibernate while being aware of
the underlying implementation in order to provide additional features.


[[orm-jpa-setup]]
==== Three Options for JPA Setup in a Spring Environment

The Spring JPA support offers three ways of setting up the JPA `EntityManagerFactory`
that is used by the application to obtain an entity manager.

* <<orm-jpa-setup-lemfb>>
* <<orm-jpa-setup-jndi>>
* <<orm-jpa-setup-lcemfb>>

[[orm-jpa-setup-lemfb]]
===== Using `LocalEntityManagerFactoryBean`

You can use this option only in simple deployment environments such as stand-alone applications
and integration tests.

The `LocalEntityManagerFactoryBean` creates an `EntityManagerFactory` suitable for
simple deployment environments where the application uses only JPA for data access. The
factory bean uses the JPA `PersistenceProvider` auto-detection mechanism (according to
JPA's Java SE bootstrapping) and, in most cases, requires you to specify only the
persistence unit name. The following XML example configures such a bean:

[source,xml,indent=0,subs="verbatim,quotes"]
----
	<beans>
		<bean id="myEmf" class="org.springframework.orm.jpa.LocalEntityManagerFactoryBean">
			<property name="persistenceUnitName" value="myPersistenceUnit"/>
		</bean>
	</beans>
----

This form of JPA deployment is the simplest and the most limited. You cannot refer to an
existing JDBC `DataSource` bean definition, and no support for global transactions
exists. Furthermore, weaving (byte-code transformation) of persistent classes is
provider-specific, often requiring a specific JVM agent to specified on startup. This
option is sufficient only for stand-alone applications and test environments, for which
the JPA specification is designed.

[[orm-jpa-setup-jndi]]
===== Obtaining an EntityManagerFactory from JNDI

You can use this option when deploying to a Java EE server. Check your server's documentation
on how to deploy a custom JPA provider into your server, allowing for a different
provider than the server's default.

Obtaining an `EntityManagerFactory` from JNDI (for example in a Java EE environment),
is a matter of changing the XML configuration, as the following example shows:

[source,xml,indent=0,subs="verbatim,quotes"]
----
	<beans>
		<jee:jndi-lookup id="myEmf" jndi-name="persistence/myPersistenceUnit"/>
	</beans>
----

This action assumes standard Java EE bootstrapping. The Java EE server auto-detects
persistence units (in effect, `META-INF/persistence.xml` files in application jars) and
`persistence-unit-ref` entries in the Java EE deployment descriptor (for example,
`web.xml`) and defines environment naming context locations for those persistence units.

In such a scenario, the entire persistence unit deployment, including the weaving
(byte-code transformation) of persistent classes, is up to the Java EE server. The JDBC
`DataSource` is defined through a JNDI location in the `META-INF/persistence.xml` file.
`EntityManager` transactions are integrated with the server's JTA subsystem. Spring merely
uses the obtained `EntityManagerFactory`, passing it on to application objects through
dependency injection and managing transactions for the persistence unit (typically
through `JtaTransactionManager`).

If you use multiple persistence units in the same application, the bean names of such
JNDI-retrieved persistence units should match the persistence unit names that the
application uses to refer to them (for example, in `@PersistenceUnit` and
`@PersistenceContext` annotations).

[[orm-jpa-setup-lcemfb]]
===== Using `LocalContainerEntityManagerFactoryBean`

You can use this option for full JPA capabilities in a Spring-based application environment.
This includes web containers such as Tomcat, stand-alone applications, and
integration tests with sophisticated persistence requirements.

NOTE: If you want to specifically configure a Hibernate setup, an immediate alternative is
to go with Hibernate 5.2 or 5.3 and set up a native Hibernate `LocalSessionFactoryBean`
instead of a plain JPA `LocalContainerEntityManagerFactoryBean`, letting it interact
with JPA access code as well as native Hibernate access code.
See <<orm-jpa-hibernate, Native Hibernate setup for JPA interaction>> for details.

The `LocalContainerEntityManagerFactoryBean` gives full control over
`EntityManagerFactory` configuration and is appropriate for environments where
fine-grained customization is required. The `LocalContainerEntityManagerFactoryBean`
creates a `PersistenceUnitInfo` instance based on the `persistence.xml` file, the
supplied `dataSourceLookup` strategy, and the specified `loadTimeWeaver`. It is, thus,
possible to work with custom data sources outside of JNDI and to control the weaving
process. The following example shows a typical bean definition for a
`LocalContainerEntityManagerFactoryBean`:

[source,xml,indent=0,subs="verbatim,quotes"]
----
	<beans>
		<bean id="myEmf" class="org.springframework.orm.jpa.LocalContainerEntityManagerFactoryBean">
			<property name="dataSource" ref="someDataSource"/>
			<property name="loadTimeWeaver">
				<bean class="org.springframework.instrument.classloading.InstrumentationLoadTimeWeaver"/>
			</property>
		</bean>
	</beans>
----

The following example shows a typical `persistence.xml` file:

[source,xml,indent=0,subs="verbatim,quotes"]
----
	<persistence xmlns="http://java.sun.com/xml/ns/persistence" version="1.0">
		<persistence-unit name="myUnit" transaction-type="RESOURCE_LOCAL">
			<mapping-file>META-INF/orm.xml</mapping-file>
			<exclude-unlisted-classes/>
		</persistence-unit>
	</persistence>
----

NOTE: The `<exclude-unlisted-classes/>` shortcut indicates that no scanning for
annotated entity classes is supposed to occur. An explicit 'true' value
(`<exclude-unlisted-classes>true</exclude-unlisted-classes/>`) also means no scan.
`<exclude-unlisted-classes>false</exclude-unlisted-classes/>` does trigger a scan.
However, we recommend omitting the `exclude-unlisted-classes` element
if you want entity class scanning to occur.

Using the `LocalContainerEntityManagerFactoryBean` is the most powerful JPA setup
option, allowing for flexible local configuration within the application. It supports
links to an existing JDBC `DataSource`, supports both local and global transactions, and
so on. However, it also imposes requirements on the runtime environment, such as the
availability of a weaving-capable class loader if the persistence provider demands
byte-code transformation.

This option may conflict with the built-in JPA capabilities of a Java EE server. In a
full Java EE environment, consider obtaining your `EntityManagerFactory` from JNDI.
Alternatively, specify a custom `persistenceXmlLocation` on your
`LocalContainerEntityManagerFactoryBean` definition (for example,
META-INF/my-persistence.xml) and include only a descriptor with that name in your
application jar files. Because the Java EE server looks only for default
`META-INF/persistence.xml` files, it ignores such custom persistence units and, hence,
avoids conflicts with a Spring-driven JPA setup upfront. (This applies to Resin 3.1, for
example.)

.When is load-time weaving required?
****
Not all JPA providers require a JVM agent. Hibernate is an example of one that does not.
If your provider does not require an agent or you have other alternatives, such as
applying enhancements at build time through a custom compiler or an Ant task, you should not use the
load-time weaver.
****

The `LoadTimeWeaver` interface is a Spring-provided class that lets JPA
`ClassTransformer` instances be plugged in a specific manner, depending on whether the
environment is a web container or application server. Hooking `ClassTransformers`
through an
https://docs.oracle.com/javase/6/docs/api/java/lang/instrument/package-summary.html[agent]
is typically not efficient. The agents work against the entire virtual machine and
inspect every class that is loaded, which is usually undesirable in a production
server environment.

Spring provides a number of `LoadTimeWeaver` implementations for various environments,
letting `ClassTransformer` instances be applied only for each class loader and not
for each VM.

See the <<core.adoc#aop-aj-ltw-spring, Spring configuration>> in the AOP chapter for
more insight regarding the `LoadTimeWeaver` implementations and their setup, either
generic or customized to various platforms (such as Tomcat, JBoss and WebSphere).

As described in <<core.adoc#aop-aj-ltw-spring, Spring configuration>>, you can configure
a context-wide `LoadTimeWeaver` by using the `@EnableLoadTimeWeaving` annotation of the
`context:load-time-weaver` XML element. Such a global weaver is automatically picked up
by all JPA `LocalContainerEntityManagerFactoryBean` instances. The following example
shows the preferred way of setting up a load-time weaver, delivering auto-detection
of the platform (e.g. Tomcat's weaving-capable class loader or Spring's JVM agent)
and automatic propagation of the weaver to all weaver-aware beans:

[source,xml,indent=0,subs="verbatim,quotes"]
----
	<context:load-time-weaver/>
	<bean id="emf" class="org.springframework.orm.jpa.LocalContainerEntityManagerFactoryBean">
		...
	</bean>
----

However, you can, if needed, manually specify a dedicated weaver through the
`loadTimeWeaver` property, as the following example shows:

[source,xml,indent=0,subs="verbatim,quotes"]
----
	<bean id="emf" class="org.springframework.orm.jpa.LocalContainerEntityManagerFactoryBean">
		<property name="loadTimeWeaver">
			<bean class="org.springframework.instrument.classloading.ReflectiveLoadTimeWeaver"/>
		</property>
	</bean>
----

No matter how the LTW is configured, by using this technique, JPA applications relying on
instrumentation can run in the target platform (for example, Tomcat) without needing an agent.
This is especially important when the hosting applications rely on different JPA
implementations, because the JPA transformers are applied only at the class-loader level and
are, thus, isolated from each other.

[[orm-jpa-setup-multiple]]
===== Dealing with Multiple Persistence Units

For applications that rely on multiple persistence units locations (stored in various
JARS in the classpath, for example), Spring offers the `PersistenceUnitManager` to act as
a central repository and to avoid the persistence units discovery process, which can be
expensive. The default implementation lets multiple locations be specified. These locations are
parsed and later retrieved through the persistence unit name. (By default, the classpath
is searched for `META-INF/persistence.xml` files.) The following example configures
multiple locations:

[source,xml,indent=0,subs="verbatim"]
----
	<bean id="pum" class="org.springframework.orm.jpa.persistenceunit.DefaultPersistenceUnitManager">
		<property name="persistenceXmlLocations">
			<list>
				<value>org/springframework/orm/jpa/domain/persistence-multi.xml</value>
				<value>classpath:/my/package/**/custom-persistence.xml</value>
				<value>classpath*:META-INF/persistence.xml</value>
			</list>
		</property>
		<property name="dataSources">
			<map>
				<entry key="localDataSource" value-ref="local-db"/>
				<entry key="remoteDataSource" value-ref="remote-db"/>
			</map>
		</property>
		<!-- if no datasource is specified, use this one -->
		<property name="defaultDataSource" ref="remoteDataSource"/>
	</bean>

	<bean id="emf" class="org.springframework.orm.jpa.LocalContainerEntityManagerFactoryBean">
		<property name="persistenceUnitManager" ref="pum"/>
		<property name="persistenceUnitName" value="myCustomUnit"/>
	</bean>
----

The default implementation allows customization of the `PersistenceUnitInfo` instances
(before they are fed to the JPA provider) either declaratively (through its properties, which
affect all hosted units) or programmatically (through the
`PersistenceUnitPostProcessor`, which allows persistence unit selection). If no
`PersistenceUnitManager` is specified, one is created and used internally by
`LocalContainerEntityManagerFactoryBean`.

[[orm-jpa-setup-background]]
===== Background Bootstrapping

`LocalContainerEntityManagerFactoryBean` supports background bootstrapping through
the `bootstrapExecutor` property, as the following example shows:

[source,xml,indent=0,subs="verbatim,quotes"]
----
	<bean id="emf" class="org.springframework.orm.jpa.LocalContainerEntityManagerFactoryBean">
		<property name="bootstrapExecutor">
			<bean class="org.springframework.core.task.SimpleAsyncTaskExecutor"/>
		</property>
	</bean>
----

The actual JPA provider bootstrapping is handed off to the specified executor and then,
running in parallel, to the application bootstrap thread. The exposed `EntityManagerFactory`
proxy can be injected into other application components and is even able to respond to
`EntityManagerFactoryInfo` configuration inspection. However, once the actual JPA provider
is being accessed by other components (for example, calling `createEntityManager`), those calls
block until the background bootstrapping has completed. In particular, when you use
Spring Data JPA, make sure to set up deferred bootstrapping for its repositories as well.


[[orm-jpa-dao]]
==== Implementing DAOs Based on JPA: `EntityManagerFactory` and `EntityManager`

NOTE: Although `EntityManagerFactory` instances are thread-safe, `EntityManager` instances are
not. The injected JPA `EntityManager` behaves like an `EntityManager` fetched from an
application server's JNDI environment, as defined by the JPA specification. It delegates
all calls to the current transactional `EntityManager`, if any. Otherwise, it falls back
to a newly created `EntityManager` per operation, in effect making its usage thread-safe.

It is possible to write code against the plain JPA without any Spring dependencies, by
using an injected `EntityManagerFactory` or `EntityManager`. Spring can understand the
`@PersistenceUnit` and `@PersistenceContext` annotations both at the field and the method level
if a `PersistenceAnnotationBeanPostProcessor` is enabled. The following example shows a plain JPA DAO implementation
that uses the `@PersistenceUnit` annotation:

[source,java,indent=0,subs="verbatim,quotes",role="primary"]
.Java
----
	public class ProductDaoImpl implements ProductDao {

		private EntityManagerFactory emf;

		@PersistenceUnit
		public void setEntityManagerFactory(EntityManagerFactory emf) {
			this.emf = emf;
		}

		public Collection loadProductsByCategory(String category) {
			try (EntityManager em = this.emf.createEntityManager()) {
				Query query = em.createQuery("from Product as p where p.category = ?1");
				query.setParameter(1, category);
				return query.getResultList();
			}
		}
	}
----
[source,kotlin,indent=0,subs="verbatim,quotes",role="secondary"]
.Kotlin
----
	class ProductDaoImpl : ProductDao {

		private lateinit var emf: EntityManagerFactory

		@PersistenceUnit
		fun setEntityManagerFactory(emf: EntityManagerFactory) {
			this.emf = emf
		}

		fun loadProductsByCategory(category: String): Collection<*> {
			val em = this.emf.createEntityManager()
			val query = em.createQuery("from Product as p where p.category = ?1");
			query.setParameter(1, category);
			return query.resultList;
		}
	}
----

The preceding DAO has no dependency on Spring and still fits nicely into a Spring
application context. Moreover, the DAO takes advantage of annotations to require the
injection of the default `EntityManagerFactory`, as the following example bean definition shows:

[source,xml,indent=0,subs="verbatim,quotes"]
----
	<beans>

		<!-- bean post-processor for JPA annotations -->
		<bean class="org.springframework.orm.jpa.support.PersistenceAnnotationBeanPostProcessor"/>

		<bean id="myProductDao" class="product.ProductDaoImpl"/>

	</beans>
----

As an alternative to explicitly defining a `PersistenceAnnotationBeanPostProcessor`,
consider using the Spring `context:annotation-config` XML element in your application
context configuration. Doing so automatically registers all Spring standard
post-processors for annotation-based configuration, including
`CommonAnnotationBeanPostProcessor` and so on.

Consider the following example:

[source,xml,indent=0,subs="verbatim,quotes"]
----
	<beans>

		<!-- post-processors for all standard config annotations -->
		<context:annotation-config/>

		<bean id="myProductDao" class="product.ProductDaoImpl"/>

	</beans>
----

The main problem with such a DAO is that it always creates a new `EntityManager` through
the factory. You can avoid this by requesting a transactional `EntityManager` (also
called a "`shared EntityManager`" because it is a shared, thread-safe proxy for the actual
transactional EntityManager) to be injected instead of the factory. The following example shows how to do so:

[source,java,indent=0,subs="verbatim,quotes",role="primary"]
.Java
----
	public class ProductDaoImpl implements ProductDao {

		@PersistenceContext
		private EntityManager em;

		public Collection loadProductsByCategory(String category) {
			Query query = em.createQuery("from Product as p where p.category = :category");
			query.setParameter("category", category);
			return query.getResultList();
		}
	}
----
[source,kotlin,indent=0,subs="verbatim,quotes",role="secondary"]
.Kotlin
----
	class ProductDaoImpl : ProductDao {

		@PersistenceContext
		private lateinit var em: EntityManager

		fun loadProductsByCategory(category: String): Collection<*> {
			val query = em.createQuery("from Product as p where p.category = :category")
			query.setParameter("category", category)
			return query.resultList
		}
	}
----

The `@PersistenceContext` annotation has an optional attribute called `type`, which defaults to
`PersistenceContextType.TRANSACTION`. You can use this default to receive a shared
`EntityManager` proxy. The alternative, `PersistenceContextType.EXTENDED`, is a completely
different affair. This results in a so-called extended `EntityManager`, which is not
thread-safe and, hence, must not be used in a concurrently accessed component, such as a
Spring-managed singleton bean. Extended `EntityManager` instances are only supposed to be used in
stateful components that, for example, reside in a session, with the lifecycle of the
`EntityManager` not tied to a current transaction but rather being completely up to the
application.

.Method- and field-level Injection
****
You can apply annotations that indicate dependency injections (such as `@PersistenceUnit` and
`@PersistenceContext`) on field or methods inside a class -- hence the
expressions "`method-level injection`" and "`field-level injection`". Field-level
annotations are concise and easier to use while method-level annotations allow for further
processing of the injected dependency. In both cases, the member visibility (public,
protected, or private) does not matter.

What about class-level annotations?

On the Java EE platform, they are used for dependency declaration and not for resource
injection.
****

The injected `EntityManager` is Spring-managed (aware of the ongoing transaction).
Even though the new DAO implementation uses method-level
injection of an `EntityManager` instead of an `EntityManagerFactory`, no change is
required in the application context XML, due to annotation usage.

The main advantage of this DAO style is that it depends only on the Java Persistence API.
No import of any Spring class is required. Moreover, as the JPA annotations are understood,
the injections are applied automatically by the Spring container. This is appealing from
a non-invasiveness perspective and can feel more natural to JPA developers.


[[orm-jpa-tx]]
==== Spring-driven JPA transactions

NOTE: We strongly encourage you to read <<transaction-declarative>>, if you have not
already done so, to get more detailed coverage of Spring's declarative transaction support.

The recommended strategy for JPA is local transactions through JPA's native transaction
support. Spring's `JpaTransactionManager` provides many capabilities known from local
JDBC transactions (such as transaction-specific isolation levels and resource-level
read-only optimizations) against any regular JDBC connection pool (no XA requirement).

Spring JPA also lets a configured `JpaTransactionManager` expose a JPA transaction
to JDBC access code that accesses the same `DataSource`, provided that the registered
`JpaDialect` supports retrieval of the underlying JDBC `Connection`.
Spring provides dialects for the EclipseLink and Hibernate JPA implementations.
See the <<orm-jpa-dialect, next section>> for details on the `JpaDialect` mechanism.

NOTE: As an immediate alternative, Spring's native `HibernateTransactionManager` is capable
of interacting with JPA access code as of Spring Framework 5.1 and Hibernate 5.2/5.3,
adapting to several Hibernate specifics and providing JDBC interaction.
This makes particular sense in combination with `LocalSessionFactoryBean` setup.
See <<orm-jpa-hibernate, Native Hibernate Setup for JPA Interaction>> for details.


[[orm-jpa-dialect]]
==== Understanding `JpaDialect` and `JpaVendorAdapter`

As an advanced feature, `JpaTransactionManager` and subclasses of
`AbstractEntityManagerFactoryBean` allow a custom `JpaDialect` to be passed into the
`jpaDialect` bean property. A `JpaDialect` implementation can enable the following advanced
features supported by Spring, usually in a vendor-specific manner:

* Applying specific transaction semantics (such as custom isolation level or transaction
  timeout)
* Retrieving the transactional JDBC `Connection` (for exposure to JDBC-based DAOs)
* Advanced translation of `PersistenceExceptions` to Spring `DataAccessExceptions`

This is particularly valuable for special transaction semantics and for advanced
translation of exception. The default implementation (`DefaultJpaDialect`) does
not provide any special abilities and, if the features listed earlier are required, you have
to specify the appropriate dialect.

TIP: As an even broader provider adaptation facility primarily for Spring's full-featured
`LocalContainerEntityManagerFactoryBean` setup, `JpaVendorAdapter` combines the
capabilities of `JpaDialect` with other provider-specific defaults. Specifying a
`HibernateJpaVendorAdapter` or `EclipseLinkJpaVendorAdapter` is the most convenient
way of auto-configuring an `EntityManagerFactory` setup for Hibernate or EclipseLink,
respectively. Note that those provider adapters are primarily designed for use with
Spring-driven transaction management (that is, for use with `JpaTransactionManager`).

See the {api-spring-framework}/orm/jpa/JpaDialect.html[`JpaDialect`] and
{api-spring-framework}/orm/jpa/JpaVendorAdapter.html[`JpaVendorAdapter`] javadoc for
more details of its operations and how they are used within Spring's JPA support.


[[orm-jpa-jta]]
==== Setting up JPA with JTA Transaction Management

As an alternative to `JpaTransactionManager`, Spring also allows for multi-resource
transaction coordination through JTA, either in a Java EE environment or with a
stand-alone transaction coordinator, such as Atomikos. Aside from choosing Spring's
`JtaTransactionManager` instead of `JpaTransactionManager`, you need to take few further
steps:

* The underlying JDBC connection pools need to be XA-capable and be integrated with
your transaction coordinator. This is usually straightforward in a Java EE environment,
exposing a different kind of `DataSource` through JNDI. See your application server
documentation for details. Analogously, a standalone transaction coordinator usually
comes with special XA-integrated `DataSource` implementations. Again, check its documentation.

* The JPA `EntityManagerFactory` setup needs to be configured for JTA. This is
provider-specific, typically through special properties to be specified as `jpaProperties`
on `LocalContainerEntityManagerFactoryBean`. In the case of Hibernate, these properties
are even version-specific. See your Hibernate documentation for details.

* Spring's `HibernateJpaVendorAdapter` enforces certain Spring-oriented defaults, such
as the connection release mode, `on-close`, which matches Hibernate's own default in
Hibernate 5.0 but not any more in 5.1/5.2. For a JTA setup, either do not declare
`HibernateJpaVendorAdapter` to begin with or turn off its `prepareConnection` flag.
Alternatively, set Hibernate 5.2's `hibernate.connection.handling_mode` property to
`DELAYED_ACQUISITION_AND_RELEASE_AFTER_STATEMENT` to restore Hibernate's own default.
See <<orm-hibernate-invalid-jdbc-access-error>> for a related note about WebLogic.

* Alternatively, consider obtaining the `EntityManagerFactory` from your application
server itself (that is, through a JNDI lookup instead of a locally declared
`LocalContainerEntityManagerFactoryBean`). A server-provided `EntityManagerFactory`
might require special definitions in your server configuration (making the deployment
less portable) but is set up for the server's JTA environment.


[[orm-jpa-hibernate]]
==== Native Hibernate Setup and Native Hibernate Transactions for JPA Interaction

As of Spring Framework 5.1 and Hibernate 5.2/5.3, a native `LocalSessionFactoryBean`
setup in combination with `HibernateTransactionManager` allows for interaction with
`@PersistenceContext` and other JPA access code. A Hibernate
`SessionFactory` natively implements JPA's `EntityManagerFactory` interface now
and a Hibernate `Session` handle natively is a JPA `EntityManager`.
Spring's JPA support facilities automatically detect native Hibernate sessions.

Such native Hibernate setup can, therefore, serve as a replacement for a standard JPA
`LocalContainerEntityManagerFactoryBean` and `JpaTransactionManager` combination
in many scenarios, allowing for interaction with `SessionFactory.getCurrentSession()`
(and also `HibernateTemplate`) next to `@PersistenceContext EntityManager` within
the same local transaction. Such a setup also provides stronger Hibernate integration
and more configuration flexibility, because it is not constrained by JPA bootstrap contracts.

You do not need `HibernateJpaVendorAdapter` configuration in such a scenario,
since Spring's native Hibernate setup provides even more features
(for example, custom Hibernate Integrator setup, Hibernate 5.3 bean container integration,
and stronger optimizations for read-only transactions). Last but not least, you can also
express native Hibernate setup through `LocalSessionFactoryBuilder`,
seamlessly integrating with `@Bean` style configuration (no `FactoryBean` involved).

[NOTE]
====
`LocalSessionFactoryBean` and `LocalSessionFactoryBuilder` support background
bootstrapping, just as the JPA `LocalContainerEntityManagerFactoryBean` does.
See <<orm-jpa-setup-background, Background Bootstrapping>> for an introduction.

On `LocalSessionFactoryBean`, this is available through the `bootstrapExecutor`
property. On the programmatic `LocalSessionFactoryBuilder`, an overloaded
`buildSessionFactory` method takes a bootstrap executor argument.
====




[[oxm]]
== Marshalling XML by Using Object-XML Mappers



[[oxm-introduction]]
=== Introduction

This chapter, describes Spring's Object-XML Mapping support. Object-XML
Mapping (O-X mapping for short) is the act of converting an XML document to and from
an object. This conversion process is also known as XML Marshalling, or XML
Serialization. This chapter uses these terms interchangeably.

Within the field of O-X mapping, a marshaller is responsible for serializing an
object (graph) to XML. In similar fashion, an unmarshaller deserializes the XML to
an object graph. This XML can take the form of a DOM document, an input or output
stream, or a SAX handler.

Some of the benefits of using Spring for your O/X mapping needs are:

* <<oxm-ease-of-configuration>>
* <<oxm-consistent-interfaces>>
* <<oxm-consistent-exception-hierarchy>>


[[oxm-ease-of-configuration]]
==== Ease of configuration

Spring's bean factory makes it easy to configure marshallers, without needing to
construct JAXB context, JiBX binding factories, and so on. You can configure the marshallers
as you would any other bean in your application context. Additionally, XML namespace-based
configuration is available for a number of marshallers, making the configuration even
simpler.


[[oxm-consistent-interfaces]]
==== Consistent Interfaces

Spring's O-X mapping operates through two global interfaces: {api-spring-framework}/oxm/Marshaller.html[`Marshaller`] and
{api-spring-framework}/oxm/Unmarshaller.html[`Unmarshaller`]. These abstractions let you switch O-X mapping frameworks
with relative ease, with little or no change required on the classes that do the
marshalling. This approach has the additional benefit of making it possible to do XML
marshalling with a mix-and-match approach (for example, some marshalling performed using JAXB
and some by XStream) in a non-intrusive fashion, letting you use the strength of each
technology.


[[oxm-consistent-exception-hierarchy]]
==== Consistent Exception Hierarchy

Spring provides a conversion from exceptions from the underlying O-X mapping tool to its
own exception hierarchy with the `XmlMappingException` as the root exception.
These runtime exceptions wrap the original exception so that no information is lost.



[[oxm-marshaller-unmarshaller]]
=== `Marshaller` and `Unmarshaller`

As stated in the <<oxm-introduction, introduction>>, a marshaller serializes an object
to XML, and an unmarshaller deserializes XML stream to an object. This section describes
the two Spring interfaces used for this purpose.


[[oxm-marshaller]]
==== Understanding `Marshaller`

Spring abstracts all marshalling operations behind the
`org.springframework.oxm.Marshaller` interface, the main method of which follows:

[source,java,indent=0,subs="verbatim,quotes",role="primary"]
.Java
----
	public interface Marshaller {

		/**
		 * Marshal the object graph with the given root into the provided Result.
		 */
		void marshal(Object graph, Result result) throws XmlMappingException, IOException;
	}
----
[source,kotlin,indent=0,subs="verbatim,quotes",role="secondary"]
.Kotlin
----
	interface Marshaller {

		/**
		* Marshal the object graph with the given root into the provided Result.
		*/
		@Throws(XmlMappingException::class, IOException::class)
		fun marshal(
				graph: Any,
				result: Result
		)
	}
----


The `Marshaller` interface has one main method, which marshals the given object to a
given `javax.xml.transform.Result`. The result is a tagging interface that basically
represents an XML output abstraction. Concrete implementations wrap various XML
representations, as the following table indicates:

[[oxm-marshller-tbl]]
|===
| Result implementation| Wraps XML representation

| `DOMResult`
| `org.w3c.dom.Node`

| `SAXResult`
| `org.xml.sax.ContentHandler`

| `StreamResult`
| `java.io.File`, `java.io.OutputStream`, or `java.io.Writer`
|===

NOTE: Although the `marshal()` method accepts a plain object as its first parameter, most
`Marshaller` implementations cannot handle arbitrary objects. Instead, an object class
must be mapped in a mapping file, be marked with an annotation, be registered with the
marshaller, or have a common base class. Refer to the later sections in this chapter
to determine how your O-X technology manages this.


[[oxm-unmarshaller]]
==== Understanding `Unmarshaller`

Similar to the `Marshaller`, we have the `org.springframework.oxm.Unmarshaller`
interface, which the following listing shows:

[source,java,indent=0,subs="verbatim,quotes",role="primary"]
.Java
----
	public interface Unmarshaller {

		/**
		 * Unmarshal the given provided Source into an object graph.
		 */
		Object unmarshal(Source source) throws XmlMappingException, IOException;
	}
----
[source,kotlin,indent=0,subs="verbatim,quotes",role="secondary"]
.Kotlin
----
	interface Unmarshaller {

		/**
		* Unmarshal the given provided Source into an object graph.
		*/
		@Throws(XmlMappingException::class, IOException::class)
		fun unmarshal(source: Source): Any
	}
----

This interface also has one method, which reads from the given
`javax.xml.transform.Source` (an XML input abstraction) and returns the object read. As
with `Result`, `Source` is a tagging interface that has three concrete implementations. Each
wraps a different XML representation, as the following table indicates:

[[oxm-unmarshller-tbl]]
|===
| Source implementation| Wraps XML representation

| `DOMSource`
| `org.w3c.dom.Node`

| `SAXSource`
| `org.xml.sax.InputSource`, and `org.xml.sax.XMLReader`

| `StreamSource`
| `java.io.File`, `java.io.InputStream`, or `java.io.Reader`
|===

Even though there are two separate marshalling interfaces (`Marshaller` and
`Unmarshaller`), all implementations in Spring-WS implement both in one class.
This means that you can wire up one marshaller class and refer to it both as a
marshaller and as an unmarshaller in your `applicationContext.xml`.


[[oxm-xmlmappingexception]]
==== Understanding `XmlMappingException`

Spring converts exceptions from the underlying O-X mapping tool to its own exception
hierarchy with the `XmlMappingException` as the root exception.
These runtime exceptions wrap the original exception so that no information will be lost.

Additionally, the `MarshallingFailureException` and `UnmarshallingFailureException`
provide a distinction between marshalling and unmarshalling operations, even though the
underlying O-X mapping tool does not do so.

The O-X Mapping exception hierarchy is shown in the following figure:

image::images/oxm-exceptions.png[]



[[oxm-usage]]
=== Using `Marshaller` and `Unmarshaller`

You can use Spring's OXM for a wide variety of situations. In the following example, we
use it to marshal the settings of a Spring-managed application as an XML file. In the following example, we
use a simple JavaBean to represent the settings:

[source,java,indent=0,subs="verbatim,quotes",role="primary"]
.Java
----
	public class Settings {

		private boolean fooEnabled;

		public boolean isFooEnabled() {
			return fooEnabled;
		}

		public void setFooEnabled(boolean fooEnabled) {
			this.fooEnabled = fooEnabled;
		}
	}
----
[source,kotlin,indent=0,subs="verbatim,quotes",role="secondary"]
.Kotlin
----
	class Settings {
		var isFooEnabled: Boolean = false
	}
----

The application class uses this bean to store its settings. Besides a main method, the
class has two methods: `saveSettings()` saves the settings bean to a file named
`settings.xml`, and `loadSettings()` loads these settings again. The following `main()` method
constructs a Spring application context and calls these two methods:

[source,java,indent=0,subs="verbatim,quotes",role="primary"]
.Java
----
	import java.io.FileInputStream;
	import java.io.FileOutputStream;
	import java.io.IOException;
	import javax.xml.transform.stream.StreamResult;
	import javax.xml.transform.stream.StreamSource;
	import org.springframework.context.ApplicationContext;
	import org.springframework.context.support.ClassPathXmlApplicationContext;
	import org.springframework.oxm.Marshaller;
	import org.springframework.oxm.Unmarshaller;

	public class Application {

		private static final String FILE_NAME = "settings.xml";
		private Settings settings = new Settings();
		private Marshaller marshaller;
		private Unmarshaller unmarshaller;

		public void setMarshaller(Marshaller marshaller) {
			this.marshaller = marshaller;
		}

		public void setUnmarshaller(Unmarshaller unmarshaller) {
			this.unmarshaller = unmarshaller;
		}

		public void saveSettings() throws IOException {
			try (FileOutputStream os = new FileOutputStream(FILE_NAME)) {
				this.marshaller.marshal(settings, new StreamResult(os));
			}
		}

		public void loadSettings() throws IOException {
			try (FileInputStream is = new FileInputStream(FILE_NAME)) {
				this.settings = (Settings) this.unmarshaller.unmarshal(new StreamSource(is));
			}
		}

		public static void main(String[] args) throws IOException {
			ApplicationContext appContext =
					new ClassPathXmlApplicationContext("applicationContext.xml");
			Application application = (Application) appContext.getBean("application");
			application.saveSettings();
			application.loadSettings();
		}
	}
----
[source,kotlin,indent=0,subs="verbatim,quotes",role="secondary"]
.Kotlin
----
	class Application {

		lateinit var marshaller: Marshaller

		lateinit var unmarshaller: Unmarshaller

		fun saveSettings() {
			FileOutputStream(FILE_NAME).use { outputStream -> marshaller.marshal(settings, StreamResult(outputStream)) }
		}

		fun loadSettings() {
			FileInputStream(FILE_NAME).use { inputStream -> settings = unmarshaller.unmarshal(StreamSource(inputStream)) as Settings }
		}
	}

	private const val FILE_NAME = "settings.xml"

	fun main(args: Array<String>) {
		val appContext = ClassPathXmlApplicationContext("applicationContext.xml")
		val application = appContext.getBean("application") as Application
		application.saveSettings()
		application.loadSettings()
	}
----

The `Application` requires both a `marshaller` and an `unmarshaller` property to be set. We
can do so by using the following `applicationContext.xml`:

[source,xml,indent=0,subs="verbatim,quotes"]
----
	<beans>
		<bean id="application" class="Application">
			<property name="marshaller" ref="xstreamMarshaller" />
			<property name="unmarshaller" ref="xstreamMarshaller" />
		</bean>
		<bean id="xstreamMarshaller" class="org.springframework.oxm.xstream.XStreamMarshaller"/>
	</beans>
----

This application context uses XStream, but we could have used any of the other marshaller
instances described later in this chapter. Note that, by default, XStream does not require any further
configuration, so the bean definition is rather simple. Also note that the
`XStreamMarshaller` implements both `Marshaller` and `Unmarshaller`, so we can refer to the
`xstreamMarshaller` bean in both the `marshaller` and `unmarshaller` property of the
application.

This sample application produces the following `settings.xml` file:

[source,xml,indent=0,subs="verbatim,quotes"]
----
	<?xml version="1.0" encoding="UTF-8"?>
	<settings foo-enabled="false"/>
----



[[oxm-schema-based-config]]
=== XML Configuration Namespace

You can configure marshallers more concisely by using tags from the OXM namespace. To
make these tags available, you must first reference the appropriate schema in the
preamble of the XML configuration file. The following example shows how to do so:

[source,xml,indent=0]
[subs="verbatim,quotes"]
----
	<?xml version="1.0" encoding="UTF-8"?>
	<beans xmlns="http://www.springframework.org/schema/beans"
		xmlns:xsi="http://www.w3.org/2001/XMLSchema-instance"
		xmlns:oxm="http://www.springframework.org/schema/oxm" <1>
    xsi:schemaLocation="http://www.springframework.org/schema/beans
      https://www.springframework.org/schema/beans/spring-beans.xsd
      http://www.springframework.org/schema/oxm https://www.springframework.org/schema/oxm/spring-oxm.xsd"> <2>
----
<1> Reference the `oxm` schema.
<2> Specify the `oxm` schema location.


The schema makes the following elements available:

* <<oxm-jaxb2-xsd, `jaxb2-marshaller`>>
* <<oxm-jibx-xsd, `jibx-marshaller`>>

Each tag is explained in its respective marshaller's section. As an example, though,
the configuration of a JAXB2 marshaller might resemble the following:

[source,xml,indent=0,subs="verbatim,quotes"]
----
	<oxm:jaxb2-marshaller id="marshaller" contextPath="org.springframework.ws.samples.airline.schema"/>
----



[[oxm-jaxb]]
=== JAXB

The JAXB binding compiler translates a W3C XML Schema into one or more Java classes, a
`jaxb.properties` file, and possibly some resource files. JAXB also offers a way to
generate a schema from annotated Java classes.

Spring supports the JAXB 2.0 API as XML marshalling strategies, following the
`Marshaller` and `Unmarshaller` interfaces described in <<oxm-marshaller-unmarshaller>>.
The corresponding integration classes reside in the `org.springframework.oxm.jaxb`
package.


[[oxm-jaxb2]]
==== Using `Jaxb2Marshaller`

The `Jaxb2Marshaller` class implements both of Spring's `Marshaller` and `Unmarshaller`
interfaces. It requires a context path to operate. You can set the context path by setting the
`contextPath` property. The context path is a list of colon-separated Java package
names that contain schema derived classes. It also offers a `classesToBeBound` property,
which allows you to set an array of classes to be supported by the marshaller. Schema
validation is performed by specifying one or more schema resources to the bean, as the following example shows:

[source,xml,indent=0,subs="verbatim,quotes"]
----
	<beans>
		<bean id="jaxb2Marshaller" class="org.springframework.oxm.jaxb.Jaxb2Marshaller">
			<property name="classesToBeBound">
				<list>
					<value>org.springframework.oxm.jaxb.Flight</value>
					<value>org.springframework.oxm.jaxb.Flights</value>
				</list>
			</property>
			<property name="schema" value="classpath:org/springframework/oxm/schema.xsd"/>
		</bean>

		...

	</beans>
----

[[oxm-jaxb2-xsd]]
===== XML Configuration Namespace

The `jaxb2-marshaller` element configures a `org.springframework.oxm.jaxb.Jaxb2Marshaller`,
as the following example shows:

[source,xml,indent=0,subs="verbatim,quotes"]
----
	<oxm:jaxb2-marshaller id="marshaller" contextPath="org.springframework.ws.samples.airline.schema"/>
----

Alternatively, you can provide the list of classes to bind to the marshaller by using the
`class-to-be-bound` child element:

[source,xml,indent=0,subs="verbatim,quotes"]
----
	<oxm:jaxb2-marshaller id="marshaller">
		<oxm:class-to-be-bound name="org.springframework.ws.samples.airline.schema.Airport"/>
		<oxm:class-to-be-bound name="org.springframework.ws.samples.airline.schema.Flight"/>
		...
	</oxm:jaxb2-marshaller>
----

The following table describes the available attributes:

|===
| Attribute| Description| Required

| `id`
| The ID of the marshaller
| No

| `contextPath`
| The JAXB Context path
| No
|===



[[oxm-jibx]]
=== JiBX

The JiBX framework offers a solution similar to that which Hibernate provides for ORM: A
binding definition defines the rules for how your Java objects are converted to or from
XML. After preparing the binding and compiling the classes, a JiBX binding compiler
enhances the class files and adds code to handle converting instances of the classes
from or to XML.

For more information on JiBX, see the http://jibx.sourceforge.net/[JiBX web
site]. The Spring integration classes reside in the `org.springframework.oxm.jibx`
package.


[[oxm-jibx-marshaller]]
==== Using `JibxMarshaller`

The `JibxMarshaller` class implements both the `Marshaller` and `Unmarshaller`
interface. To operate, it requires the name of the class to marshal in, which you can
set using the `targetClass` property. Optionally, you can set the binding name by setting the
`bindingName` property. In the following example, we bind the `Flights` class:

[source,xml,indent=0,subs="verbatim,quotes"]
----
	<beans>
		<bean id="jibxFlightsMarshaller" class="org.springframework.oxm.jibx.JibxMarshaller">
			<property name="targetClass">org.springframework.oxm.jibx.Flights</property>
		</bean>
		...
	</beans>
----

A `JibxMarshaller` is configured for a single class. If you want to marshal multiple
classes, you have to configure multiple `JibxMarshaller` instances with different `targetClass`
property values.

[[oxm-jibx-xsd]]
===== XML Configuration Namespace

The `jibx-marshaller` tag configures a `org.springframework.oxm.jibx.JibxMarshaller`,
as the following example shows:

[source,xml,indent=0,subs="verbatim,quotes"]
----
	<oxm:jibx-marshaller id="marshaller" target-class="org.springframework.ws.samples.airline.schema.Flight"/>
----

The following table describes the available attributes:

|===
| Attribute| Description| Required

| `id`
| The ID of the marshaller
| No

| `target-class`
| The target class for this marshaller
| Yes

| `bindingName`
| The binding name used by this marshaller
| No
|===



[[oxm-xstream]]
=== XStream

XStream is a simple library to serialize objects to XML and back again. It does not
require any mapping and generates clean XML.

For more information on XStream, see the https://x-stream.github.io/[XStream
web site]. The Spring integration classes reside in the
`org.springframework.oxm.xstream` package.


[[oxm-xstream-marshaller]]
==== Using `XStreamMarshaller`

The `XStreamMarshaller` does not require any configuration and can be configured in an
application context directly. To further customize the XML, you can set an alias map,
which consists of string aliases mapped to classes, as the following example shows:

[source,xml,indent=0,subs="verbatim,quotes"]
----
	<beans>
		<bean id="xstreamMarshaller" class="org.springframework.oxm.xstream.XStreamMarshaller">
			<property name="aliases">
				<props>
					<prop key="Flight">org.springframework.oxm.xstream.Flight</prop>
				</props>
			</property>
		</bean>
		...
	</beans>
----

[WARNING]
=====
By default, XStream lets arbitrary classes be unmarshalled, which can lead to
unsafe Java serialization effects. As such, we do not recommend using the
`XStreamMarshaller` to unmarshal XML from external sources (that is, the Web), as this can
result in security vulnerabilities.

If you choose to use the `XStreamMarshaller` to unmarshal XML from an external source,
set the `supportedClasses` property on the `XStreamMarshaller`, as the following example shows:

[source,xml,indent=0,subs="verbatim,quotes"]
----
	<bean id="xstreamMarshaller" class="org.springframework.oxm.xstream.XStreamMarshaller">
		<property name="supportedClasses" value="org.springframework.oxm.xstream.Flight"/>
		...
	</bean>
----

Doing so ensures that only the registered classes are eligible for unmarshalling.

Additionally, you can register
{api-spring-framework}/oxm/xstream/XStreamMarshaller.html#setConverters(com.thoughtworks.xstream.converters.ConverterMatcher...)[custom
converters] to make sure that only your supported classes can be unmarshalled. You might
want to add a `CatchAllConverter` as the last converter in the list, in addition to
converters that explicitly support the domain classes that should be supported. As a
result, default XStream converters with lower priorities and possible security
vulnerabilities do not get invoked.
=====

NOTE: Note that XStream is an XML serialization library, not a data binding library.
Therefore, it has limited namespace support. As a result, it is rather unsuitable for usage
within Web services.




include::data-access-appendix.adoc[leveloffset=+1]<|MERGE_RESOLUTION|>--- conflicted
+++ resolved
@@ -2399,15 +2399,9 @@
 		}
 
 		public Mono<Object> someServiceMethod() {
-<<<<<<< HEAD
-
-			// the code in this method executes in a transactional context
-
-=======
 			
 			// the code in this method runs in a transactional context
 			
->>>>>>> 1c83b3fc
             Mono<Object> update = updateOperation1();
 
 			return update.then(resultOfUpdateOperation2).as(transactionalOperator::transactional);
@@ -2595,11 +2589,7 @@
 
 	reactiveTx.flatMap(status -> {
 
-<<<<<<< HEAD
-		Mono<Object> tx = ...; // execute your business logic here
-=======
 		Mono<Object> tx = ...; // put your business logic here
->>>>>>> 1c83b3fc
 
 		return tx.then(txManager.commit(status))
 				.onErrorResume(ex -> txManager.rollback(status).then(Mono.error(ex)));
